{
  "name": "Advanced Algorithm Scripting",
  "order": 0.013,
  "challenges": [
    {
<<<<<<< HEAD
      "id": "a2f1d72d9b908d0bd72bb9f6",
      "title": "Make a Person",
      "difficulty": "3.01",
=======
      "id": "aff0395860f5d3034dc0bfc9",
      "name": "Bonfire: Validate US Telephone Numbers",
      "dashedName": "bonfire-validate-us-telephone-numbers",
      "difficulty": "4.01",
>>>>>>> 339dfaeb
      "description": [
        "Return true if the passed string is a valid US phone number",
        "The user may fill out the form field any way they choose as long as it is a valid US number. The following are all valid formats for US numbers:",
        "555-555-5555, (555)555-5555, (555) 555-5555, 555 555 5555, 5555555555, 1 555 555 5555",
        "For this challenge you will be presented with a string such as \"800-692-7753\" or \"8oo-six427676;laskdjf\". Your job is to validate or reject the US phone number based on any combination of the formats provided above. The area code is required. If the country code is provided, you must confirm that the country code is \"1\". Return true if the string is a valid US phone number; otherwise false.",
        "Remember to use <a href='//github.com/FreeCodeCamp/freecodecamp/wiki/How-to-get-help-when-you-get-stuck' target='_blank'>RSAP</a> if you get stuck. Try to pair program. Write your own code."
      ],
      "tests": [
        "expect(telephoneCheck(\"555-555-5555\")).to.be.a(\"boolean\");",
        "assert.deepEqual(telephoneCheck(\"1 555-555-5555\"), true);",
        "assert.deepEqual(telephoneCheck(\"1 (555) 555-5555\"), true);",
        "assert.deepEqual(telephoneCheck(\"5555555555\"), true);",
        "assert.deepEqual(telephoneCheck(\"555-555-5555\"), true);",
        "assert.deepEqual(telephoneCheck(\"(555)555-5555\"), true);",
        "assert.deepEqual(telephoneCheck(\"1(555)555-5555\"), true);",
        "assert.deepEqual(telephoneCheck(\"1 555 555 5555\"), true);",
        "assert.deepEqual(telephoneCheck(\"555-555-5555\"), true);",
        "assert.deepEqual(telephoneCheck(\"1 456 789 4444\"), true);",
        "assert.deepEqual(telephoneCheck(\"123**&!!asdf#\"), false);",
        "assert.deepEqual(telephoneCheck(\"55555555\"), false);",
        "assert.deepEqual(telephoneCheck(\"(6505552368)\"), false);",
        "assert.deepEqual(telephoneCheck(\"2 (757) 622-7382\"), false);",
        "assert.deepEqual(telephoneCheck(\"0 (757) 622-7382\"), false);",
        "assert.deepEqual(telephoneCheck(\"-1 (757) 622-7382\"), false);",
        "assert.deepEqual(telephoneCheck(\"2 757 622-7382\"), false);",
        "assert.deepEqual(telephoneCheck(\"10 (757) 622-7382\"), false);",
        "assert.deepEqual(telephoneCheck(\"27576227382\"), false);",
        "assert.deepEqual(telephoneCheck(\"(275)76227382\"), false);",
        "assert.deepEqual(telephoneCheck(\"2(757)6227382\"), false);",
        "assert.deepEqual(telephoneCheck(\"2(757)622-7382\"), false);"
      ],
      "challengeSeed": [
        "function telephoneCheck(str) {",
        "  // Good luck!",
        "  return true;",
        "}",
        "",
        "",
        "",
        "telephoneCheck(\"555-555-5555\");"
      ],
      "MDNlinks": [
        "RegExp"
      ],
      "challengeType": 5,
      "nameCn": "",
      "descriptionCn": [],
      "nameFr": "",
      "descriptionFr": [],
      "nameRu": "",
      "descriptionRu": [],
      "nameEs": "",
      "descriptionEs": [],
      "namePt": "",
      "descriptionPt": []
    },
    {
      "id": "a3f503de51cf954ede28891d",
      "name": "Bonfire: Symmetric Difference",
      "dashedName": "bonfire-symmetric-difference",
      "difficulty": "4.02",
      "description": [
        "Create a function that takes two or more arrays and returns an array of the symmetric difference of the provided arrays.",
        "The mathematical term symmetric difference refers to the elements in two sets that are in either the first or second set, but not in both.",
        "Remember to use <a href='//github.com/FreeCodeCamp/freecodecamp/wiki/How-to-get-help-when-you-get-stuck' target='_blank'>RSAP</a> if you get stuck. Try to pair program. Write your own code."
      ],
      "challengeSeed": [
        "function sym(args) {",
        "  return arguments;",
        "}",
        "",
        "sym([1, 2, 3], [5, 2, 1, 4]);"
      ],
      "tests": [
        "expect(sym([1, 2, 3], [5, 2, 1, 4])).to.equal([3, 5, 4]);",
        "assert.deepEqual(sym([1, 2, 5], [2, 3, 5], [3, 4, 5]), [1, 4, 5], 'should return the symmetric difference of the given arrays');",
        "assert.deepEqual(sym([1, 1, 2, 5], [2, 2, 3, 5], [3, 4, 5, 5]), [1, 4, 5], 'should return an array of unique values');",
        "assert.deepEqual(sym([1, 1]), [1], 'should return an array of unique values');"
      ],
      "MDNlinks": [
        "Array.reduce()",
        "Symmetric Difference"
      ],
      "challengeType": 5,
      "nameCn": "",
      "descriptionCn": [],
      "nameFr": "",
      "descriptionFr": [],
      "nameRu": "",
      "descriptionRu": [],
      "nameEs": "",
      "descriptionEs": [],
      "namePt": "",
      "descriptionPt": []
    },
    {
      "id": "aa2e6f85cab2ab736c9a9b24",
      "name": "Bonfire: Exact Change",
      "dashedName": "bonfire-exact-change",
      "difficulty": "4.03",
      "description": [
        "Design a cash register drawer function that accepts purchase price as the first argument, payment as the second argument, and cash-in-drawer (cid) as the third argument.",
        "cid is a 2d array listing available currency.",
        "Return the string \"Insufficient Funds\" if cash-in-drawer is less than the change due. Return the string \"Closed\" if cash-in-drawer is equal to the change due.",
        "Otherwise, return change in coin and bills, sorted in highest to lowest order.",
        "Remember to use <a href='//github.com/FreeCodeCamp/freecodecamp/wiki/How-to-get-help-when-you-get-stuck' target='_blank'>RSAP</a> if you get stuck. Try to pair program. Write your own code."
      ],
      "challengeSeed": [
        "function drawer(price, cash, cid) {",
        "  var change;",
        "  // Here is your change, ma'am.",
        "  return change;",
        "}",
        "",
        "// Example cash-in-drawer array:",
        "// [['PENNY', 1.01],",
        "// ['NICKEL', 2.05],",
        "// ['DIME', 3.10],",
        "// ['QUARTER', 4.25],",
        "// ['ONE', 90.00],",
        "// ['FIVE', 55.00],",
        "// ['TEN', 20.00],",
        "// ['TWENTY', 60.00],",
        "// ['ONE HUNDRED', 100.00]]",
        "",
        "drawer(19.50, 20.00, [['PENNY', 1.01], ['NICKEL', 2.05], ['DIME', 3.10], ['QUARTER', 4.25], ['ONE', 90.00], ['FIVE', 55.00], ['TEN', 20.00], ['TWENTY', 60.00], ['ONE HUNDRED', 100.00]]);"
      ],
      "tests": [
        "expect(drawer(19.50, 20.00, [['PENNY', 1.01], ['NICKEL', 2.05], ['DIME', 3.10], ['QUARTER', 4.25], ['ONE', 90.00], ['FIVE', 55.00], ['TEN', 20.00], ['TWENTY', 60.00], ['ONE HUNDRED', 100.00]])).to.be.a('array');",
        "expect(drawer(19.50, 20.00, [['PENNY', 0.01], ['NICKEL', 0], ['DIME', 0], ['QUARTER', 0], ['ONE', 0], ['FIVE', 0], ['TEN', 0], ['TWENTY', 0], ['ONE HUNDRED', 0]])).to.be.a('string');",
        "expect(drawer(19.50, 20.00, [['PENNY', 0.50], ['NICKEL', 0], ['DIME', 0], ['QUARTER', 0], ['ONE', 0], ['FIVE', 0], ['TEN', 0], ['TWENTY', 0], ['ONE HUNDRED', 0]])).to.be.a('string');",
        "assert.deepEqual(drawer(19.50, 20.00, [['PENNY', 1.01], ['NICKEL', 2.05], ['DIME', 3.10], ['QUARTER', 4.25], ['ONE', 90.00], ['FIVE', 55.00], ['TEN', 20.00], ['TWENTY', 60.00], ['ONE HUNDRED', 100.00]]), [['QUARTER', 0.50]], 'return correct change');",
        "assert.deepEqual(drawer(3.26, 100.00, [['PENNY', 1.01], ['NICKEL', 2.05], ['DIME', 3.10], ['QUARTER', 4.25], ['ONE', 90.00], ['FIVE', 55.00], ['TEN', 20.00], ['TWENTY', 60.00], ['ONE HUNDRED', 100.00]]), [['TWENTY', 60.00], ['TEN', 20.00], ['FIVE', 15], ['ONE', 1], ['QUARTER', 0.50], ['DIME', 0.20], ['PENNY', 0.04] ], 'return correct change with multiple coins and bills');",
        "assert.deepEqual(drawer(19.50, 20.00, [['PENNY', 0.01], ['NICKEL', 0], ['DIME', 0], ['QUARTER', 0], ['ONE', 0], ['FIVE', 0], ['TEN', 0], ['TWENTY', 0], ['ONE HUNDRED', 0]]), 'Insufficient Funds', 'insufficient funds');",
        "assert.deepEqual(drawer(19.50, 20.00, [['PENNY', 0.50], ['NICKEL', 0], ['DIME', 0], ['QUARTER', 0], ['ONE', 0], ['FIVE', 0], ['TEN', 0], ['TWENTY', 0], ['ONE HUNDRED', 0]]), \"Closed\", 'cash-in-drawer equals change');"
      ],
      "MDNlinks": [
        "Global Object"
      ],
      "challengeType": 5,
      "nameCn": "",
      "descriptionCn": [],
      "nameFr": "",
      "descriptionFr": [],
      "nameRu": "",
      "descriptionRu": [],
      "nameEs": "",
      "descriptionEs": [],
      "namePt": "",
      "descriptionPt": []
    },
    {
      "id": "a56138aff60341a09ed6c480",
      "name": "Bonfire: Inventory Update",
      "dashedName": "bonfire-inventory-update",
      "difficulty": "4.04",
      "description": [
        "Compare and update inventory stored in a 2d array against a second 2d array of a fresh delivery. Update current inventory item quantity, and if an item cannot be found, add the new item and quantity into the inventory array in alphabetical order.",
        "Remember to use <a href='//github.com/FreeCodeCamp/freecodecamp/wiki/How-to-get-help-when-you-get-stuck' target='_blank'>RSAP</a> if you get stuck. Try to pair program. Write your own code."
      ],
      "challengeSeed": [
        "function inventory(arr1, arr2) {",
        "    // All inventory must be accounted for or you're fired!",
        "    return arr1;",
        "}",
        "",
        "// Example inventory lists",
        "var curInv = [",
        "    [21, 'Bowling Ball'],",
        "    [2, 'Dirty Sock'],",
        "    [1, 'Hair Pin'],",
        "    [5, 'Microphone']",
        "];",
        "",
        "var newInv = [",
        "    [2, 'Hair Pin'],",
        "    [3, 'Half-Eaten Apple'],",
        "    [67, 'Bowling Ball'],",
        "    [7, 'Toothpaste']",
        "];",
        "",
        "inventory(curInv, newInv);"
      ],
      "tests": [
        "expect(inventory([[21, 'Bowling Ball'], [2, 'Dirty Sock'], [1, 'Hair Pin'], [5, 'Microphone']], [[2, 'Hair Pin'], [3, 'Half-Eaten Apple'], [67, 'Bowling Ball'], [7, 'Toothpaste']])).to.be.a('array');",
        "assert.equal(inventory([[21, 'Bowling Ball'], [2, 'Dirty Sock'], [1, 'Hair Pin'], [5, 'Microphone']], [[2, 'Hair Pin'], [3, 'Half-Eaten Apple'], [67, 'Bowling Ball'], [7, 'Toothpaste']]).length, 6);",
        "assert.deepEqual(inventory([[21, 'Bowling Ball'], [2, 'Dirty Sock'], [1, 'Hair Pin'], [5, 'Microphone']], [[2, 'Hair Pin'], [3, 'Half-Eaten Apple'], [67, 'Bowling Ball'], [7, 'Toothpaste']]), [[88, 'Bowling Ball'], [2, 'Dirty Sock'], [3, 'Hair Pin'], [3, 'Half-Eaten Apple'], [5, 'Microphone'], [7, 'Toothpaste']]);",
        "assert.deepEqual(inventory([[21, 'Bowling Ball'], [2, 'Dirty Sock'], [1, 'Hair Pin'], [5, 'Microphone']], []), [[21, 'Bowling Ball'], [2, 'Dirty Sock'], [1, 'Hair Pin'], [5, 'Microphone']]);",
        "assert.deepEqual(inventory([], [[2, 'Hair Pin'], [3, 'Half-Eaten Apple'], [67, 'Bowling Ball'], [7, 'Toothpaste']]), [[67, 'Bowling Ball'], [2, 'Hair Pin'], [3, 'Half-Eaten Apple'], [7, 'Toothpaste']]);",
        "assert.deepEqual(inventory([[0, 'Bowling Ball'], [0, 'Dirty Sock'], [0, 'Hair Pin'], [0, 'Microphone']], [[1, 'Hair Pin'], [1, 'Half-Eaten Apple'], [1, 'Bowling Ball'], [1, 'Toothpaste']]), [[1, 'Bowling Ball'], [0, 'Dirty Sock'], [1, 'Hair Pin'], [1, 'Half-Eaten Apple'], [0, 'Microphone'], [1, 'Toothpaste']]);"
      ],
      "MDNlinks": [
        "Global Array Object"
      ],
      "type": "bonfire",
      "challengeType": 5,
      "nameCn": "",
      "descriptionCn": [],
      "nameFr": "",
      "descriptionFr": [],
      "nameRu": "",
      "descriptionRu": [],
      "nameEs": "",
      "descriptionEs": [],
      "namePt": "",
      "descriptionPt": []
    },
    {
<<<<<<< HEAD
      "id": "af4afb223120f7348cdfc9fd",
      "title": "Map the Debris",
      "difficulty": "3.02",
=======
      "id": "a7bf700cd123b9a54eef01d5",
      "name": "Bonfire: No repeats please",
      "dashedName": "bonfire-no-repeats-please",
      "difficulty": "4.05",
>>>>>>> 339dfaeb
      "description": [
        "Return the number of total permutations of the provided string that don't have repeated consecutive letters.",
        "For example, 'aab' should return 2 because it has 6 total permutations, but only 2 of them don't have the same letter (in this case 'a') repeating.",
        "Remember to use <a href='//github.com/FreeCodeCamp/freecodecamp/wiki/How-to-get-help-when-you-get-stuck' target='_blank'>RSAP</a> if you get stuck. Try to pair program. Write your own code."
      ],
      "challengeSeed": [
        "function permAlone(str) {",
        "  return str;",
        "}",
        "",
        "permAlone('aab');"
      ],
      "tests": [
        "expect(permAlone('aab')).to.be.a('number');",
        "expect(permAlone('aab')).to.equal(2);",
        "expect(permAlone('aaa')).to.equal(0);",
        "expect(permAlone('aabb')).to.equal(8);",
        "expect(permAlone('abcdefa')).to.equal(3600);",
        "expect(permAlone('abfdefa')).to.equal(2640);",
        "expect(permAlone('zzzzzzzz')).to.equal(0);"
      ],
      "MDNlinks": [
        "Permutations",
        "RegExp"
      ],
      "type": "bonfire",
      "challengeType": 5,
      "nameCn": "",
      "descriptionCn": [],
      "nameFr": "",
      "descriptionFr": [],
      "nameRu": "",
      "descriptionRu": [],
      "nameEs": "",
      "descriptionEs": [],
      "namePt": "",
      "descriptionPt": []
    },
    {
<<<<<<< HEAD
      "id": "a3f503de51cfab748ff001aa",
      "title": "Pairwise",
      "difficulty": "3.03",
=======
      "id": "a19f0fbe1872186acd434d5a",
      "name": "Bonfire: Friendly Date Ranges",
      "dashedName": "bonfire-friendly-date-ranges",
      "difficulty": "4.06",
>>>>>>> 339dfaeb
      "description": [
        "Implement a way of converting two dates into a more friendly date range that could be presented to a user.",
        "It must not show any redundant information in the date range.",
        "For example, if the year and month are the same then only the day range should be displayed.",
        "Secondly, if the starting year is the current year, and the ending year can be inferred by the reader, the year should be omitted.",
        "Input date is formatted as YYYY-MM-DD",
        "Remember to use <a href='//github.com/FreeCodeCamp/freecodecamp/wiki/How-to-get-help-when-you-get-stuck' target='_blank'>RSAP</a> if you get stuck. Try to pair program. Write your own code."
      ],
      "challengeSeed": [
        "function friendly(str) {",
        "  return str;",
        "}",
        "",
        "friendly(['2015-07-01', '2015-07-04']);"
      ],
      "tests": [
        "assert.deepEqual(friendly(['2015-07-01', '2015-07-04']), ['July 1st','4th'], 'ending month should be omitted since it is already mentioned');",
        "assert.deepEqual(friendly(['2015-12-01', '2016-02-03']), ['December 1st','February 3rd'], 'two months apart can be inferred if it is the next year');",
        "assert.deepEqual(friendly(['2015-12-01', '2017-02-03']), ['December 1st, 2015','February 3rd, 2017']);",
        "assert.deepEqual(friendly(['2016-03-01', '2016-05-05']), ['March 1st','May 5th'], 'one month apart can be inferred it is the same year');",
        "assert.deepEqual(friendly(['2017-01-01', '2017-01-01']), ['January 1st, 2017'], 'since we do not duplicate only return once');",
        "assert.deepEqual(friendly(['2022-09-05', '2023-09-04']), ['September 5th, 2022','September 4th, 2023']);"
      ],
      "MDNlinks": [
        "String.split()",
        "String.substr()",
        "parseInt()"
      ],
      "type": "bonfire",
      "challengeType": 5,
      "nameCn": "",
      "descriptionCn": [],
      "nameFr": "",
      "descriptionFr": [],
      "nameRu": "",
      "descriptionRu": [],
      "nameEs": "",
      "descriptionEs": [],
      "namePt": "",
      "descriptionPt": []
    }
  ]
}<|MERGE_RESOLUTION|>--- conflicted
+++ resolved
@@ -3,16 +3,10 @@
   "order": 0.013,
   "challenges": [
     {
-<<<<<<< HEAD
-      "id": "a2f1d72d9b908d0bd72bb9f6",
-      "title": "Make a Person",
-      "difficulty": "3.01",
-=======
       "id": "aff0395860f5d3034dc0bfc9",
-      "name": "Bonfire: Validate US Telephone Numbers",
-      "dashedName": "bonfire-validate-us-telephone-numbers",
+      "title": "Validate US Telephone Numbers",
+      "type": "bonfire",
       "difficulty": "4.01",
->>>>>>> 339dfaeb
       "description": [
         "Return true if the passed string is a valid US phone number",
         "The user may fill out the form field any way they choose as long as it is a valid US number. The following are all valid formats for US numbers:",
@@ -221,16 +215,9 @@
       "descriptionPt": []
     },
     {
-<<<<<<< HEAD
-      "id": "af4afb223120f7348cdfc9fd",
-      "title": "Map the Debris",
-      "difficulty": "3.02",
-=======
       "id": "a7bf700cd123b9a54eef01d5",
-      "name": "Bonfire: No repeats please",
-      "dashedName": "bonfire-no-repeats-please",
+      "title": "No repeats please",
       "difficulty": "4.05",
->>>>>>> 339dfaeb
       "description": [
         "Return the number of total permutations of the provided string that don't have repeated consecutive letters.",
         "For example, 'aab' should return 2 because it has 6 total permutations, but only 2 of them don't have the same letter (in this case 'a') repeating.",
@@ -270,16 +257,10 @@
       "descriptionPt": []
     },
     {
-<<<<<<< HEAD
-      "id": "a3f503de51cfab748ff001aa",
-      "title": "Pairwise",
-      "difficulty": "3.03",
-=======
       "id": "a19f0fbe1872186acd434d5a",
-      "name": "Bonfire: Friendly Date Ranges",
+      "title": "Friendly Date Ranges",
       "dashedName": "bonfire-friendly-date-ranges",
       "difficulty": "4.06",
->>>>>>> 339dfaeb
       "description": [
         "Implement a way of converting two dates into a more friendly date range that could be presented to a user.",
         "It must not show any redundant information in the date range.",
