--- conflicted
+++ resolved
@@ -74,12 +74,8 @@
         completedBonfire(didCompleteWith, bonfireSolution, thisBonfireHash);
 
     });
-<<<<<<< HEAD
-    $('#complete-courseware').on('click', function() {
-=======
     $('#completed-courseware').on('click', function() {
       console.log('trying to show modal');
->>>>>>> 03022c68
         $('#complete-courseware-dialog').modal('show');
     });
 
@@ -120,19 +116,12 @@
                         coursewareName: passedCoursewareName
                     }
                 }).success(
-<<<<<<< HEAD
-                function() {
-                    window.location.href = '/coursewares';
-                }
-            )
-=======
                 function(res) {
                   if (res) {
                     window.location.href = '/challenges';
                   }
                 }
             );
->>>>>>> 03022c68
 
         }
     });
