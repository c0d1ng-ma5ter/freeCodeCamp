$(document).ready(function() {
  var challengeName = typeof challengeName !== undefined ? challengeName : 'Untitled';
  if (challengeName) {
    ga('send', 'event',  'Challenge', 'load', challengeName);
  }

  var CSRF_HEADER = 'X-CSRF-Token';

  var setCSRFToken = function(securityToken) {
    jQuery.ajaxPrefilter(function(options, _, xhr) {
      if (!xhr.crossDomain) {
        xhr.setRequestHeader(CSRF_HEADER, securityToken);
      }
    });
  };

  setCSRFToken($('meta[name="csrf-token"]').attr('content'));

<<<<<<< HEAD
=======
  $('#i-want-help').on('click', function() {
    $('#help-modal').modal('hide');
    var editorValue = editor.getValue();
    var currentLocation = window.location.href;
    $.post(
      '/get-help',
      {
        payload: {
          code: editorValue,
          challenge: currentLocation
        }
      },
      function(res) {
        if (res) {
          window.open('https://gitter.im/FreeCodeCamp/Help', '_blank')
        }
      }
    );
  });

  $('#i-want-help-editorless').on('click', function() {
    $('#help-editorless-modal').modal('hide');
    var currentLocation = window.location.href;
    $.post(
      '/get-help',
      {
        payload: {
          challenge: currentLocation
        }
      },
      function(res) {
        if (res) {
          window.open('https://gitter.im/FreeCodeCamp/Help', '_blank')
        }
      }
    );
  });

>>>>>>> fb189707
  $('#report-issue').on('click', function() {
    $('#issue-modal').modal('hide');
    window.open('https://github.com/freecodecamp/freecodecamp/issues/new?&body=Challenge '+ window.location.href +' has an issue. Please describe how to reproduce it, and include links to screen shots if possible.', '_blank')
  });

<<<<<<< HEAD
=======
  $('#i-want-to-pair').on('click', function() {
    $('#pair-modal').modal('hide');
    var currentLocation = window.location.href;
    $.post(
      '/get-pair',
      {
        payload: {
          challenge: currentLocation
        }
      },
      function(res) {
        if (res) {
          window.open('https://gitter.im/FreeCodeCamp/LetsPair', '_blank')
        }
      }
    );
  });

>>>>>>> fb189707
  $('.checklist-element').each(function() {
    var checklistElementId = $(this).attr('id');
    if(!!localStorage[checklistElementId]) {
      $(this).children().children('li').addClass('faded');
      $(this).children().children('input').trigger('click');
    }
  });

  $('.start-challenge').on('click', function() {
    $(this).parent().remove();
    $('.challenge-content')
      .removeClass('hidden-element')
      .addClass('animated fadeInDown');
  });

  $('.challenge-list-checkbox').on('change', function() {
    var checkboxId = $(this).parent().parent().attr('id');
    if ($(this).is(":checked")) {
      $(this).parent().siblings().children().addClass('faded');
      if (!localStorage || !localStorage[checkboxId]) {
        localStorage[checkboxId] = true;
      }
    }
    if (!$(this).is(":checked")) {
      $(this).parent().siblings().children().removeClass('faded');
      if (localStorage[checkboxId]) {
        localStorage.removeItem(checkboxId);
      }
    }
  });

  function completedFieldGuide(fieldGuideId) {
    if ($('.signup-btn-nav').length < 1) {
      $.post(
        '/completed-field-guide',
        {
          fieldGuideInfo: {
            fieldGuideId: fieldGuideId
          }
        },
        function(res) {
          if (res) {
            window.location.href = '/field-guide'
          }
        });
    }
  }

  $('.next-field-guide-button').on('click', function() {
    var fieldGuideId = $('#fieldGuideId').text();
    completedFieldGuide(fieldGuideId);
  });

  $("img").error(function () {
    $(this).unbind("error").attr("src", "https://s3.amazonaws.com/freecodecamp/camper-image-placeholder.png");
  });

  $('#completed-courseware').on('click', function() {
    $('#complete-courseware-dialog').modal('show');
  });

  $('#completed-courseware-editorless').on('click', function() {
    $('#complete-courseware-editorless-dialog').modal('show');
  });

  $('#trigger-pair-modal').on('click', function() {
    $('#pair-modal').modal('show');
  });

  $('#trigger-help-modal').on('click', function() {
    $('#help-modal').modal('show');
  });

  $('#trigger-issue-modal').on('click', function() {
    $('#issue-modal').modal('show');
  });

  $('#completed-zipline-or-basejump').on('click', function() {
    $('#complete-zipline-or-basejump-dialog').modal('show');
  });

  $('#complete-courseware-dialog').on('hidden.bs.modal', function() {
    editor.focus();
  });

  $('#complete-challenge-dialog').on('hidden.bs.modal', function() {
    editor.focus();
  });

  var challengeTypes = {
    'HTML_CSS_JQ': '0',
    'JAVASCRIPT': '1',
    'VIDEO': '2',
    'ZIPLINE': '3',
    'BASEJUMP': '4',
    'BONFIRE': '5'
  };
  $('#next-courseware-button').on('click', function() {
    $('#next-courseware-button').unbind('click');
    if ($('.signup-btn-nav').length < 1) {
      switch (challengeType) {
        case challengeTypes.HTML_CSS_JQ:
        case challengeTypes.JAVASCRIPT:
        case challengeTypes.VIDEO:
          $.post(
            '/completed-challenge/',
            {
              challengeInfo: {
                challengeId: challenge_Id,
                challengeName: challenge_Name
              }
            }).success(
            function(res) {
              if (res) {
                window.location.href = '/challenges/next-challenge';
              }
            }).fail(
            function() {
              window.location.href="/challenges";
            }
          );
          break;
        case challengeTypes.ZIPLINE:
          var didCompleteWith = $('#completed-with').val() || null;
          var publicURL = $('#public-url').val() || null;
          $.post(
            '/completed-zipline-or-basejump/',
            {
              challengeInfo: {
                challengeId: challenge_Id,
                challengeName: challenge_Name,
                completedWith: didCompleteWith,
                publicURL: publicURL,
                challengeType: challengeType
              }
            }).success(
            function() {
              window.location.href = '/challenges/next-challenge';
            }).fail(
            function() {
              window.location.href = '/challenges';
            });
          break;
        case challengeTypes.BASEJUMP:
          var didCompleteWith = $('#completed-with').val() || null;
          var publicURL = $('#public-url').val() || null;
          var githubURL = $('#github-url').val() || null;
          $.post(
            '/completed-zipline-or-basejump/',
            {
              challengeInfo: {
                challengeId: challenge_Id,
                challengeName: challenge_Name,
                completedWith: didCompleteWith,
                publicURL: publicURL,
                githubURL: githubURL,
                challengeType: challengeType,
                verified: false
              }
            }).success(function() {
              window.location.href = '/challenges/next-challenge';
            }).fail(function() {
              window.location.replace(window.location.href);
            });
          break;
        case challengeTypes.BONFIRE:
          window.location.href = '/challenges/next-challenge';
        default:
          break;
      }
    }
  });

  $('.next-challenge-button').on('click', function() {
    l = location.pathname.split('/');
    window.location = '/challenges/' + (parseInt(l[l.length - 1]) + 1);
  });

  // Bonfire instructions functions
  $('#more-info').on('click', function() {
    ga('send', 'event',  'Challenge', 'more-info', challengeName);
    $('#brief-instructions').hide();
    $('#long-instructions').show().removeClass('hide');

  });
  $('#less-info').on('click', function() {
    $('#brief-instructions').show();
    $('#long-instructions').hide();
  });

  var upvoteHandler = function () {
    var id = storyId;
    $('#upvote').unbind('click');
    var alreadyUpvoted = false;
    for (var i = 0; i < upVotes.length; i++) {
      if (upVotes[i].upVotedBy === B3BA669EC5C1DD70FB478221E067A7E1B686929C569F5E73561B69C8F42129B) {
        alreadyUpvoted = true;
        break;
      }
    }
    if (!alreadyUpvoted) {
      $.post('/stories/upvote',
        {
          data: {
            id: id
          }
        })
        .fail(function (xhr, textStatus, errorThrown) {
          $('#upvote').bind('click', upvoteHandler);
        })
        .done(function (data, textStatus, xhr) {
          $('#upvote').text('Upvoted!').addClass('disabled');

          $('#storyRank').text(data.rank + " points");
        });
    }
  };
  $('#upvote').on('click', upvoteHandler);

  var storySubmitButtonHandler = function storySubmitButtonHandler() {

    var link = $('#story-url').val();
    var headline = $('#story-title').val();
    var description = $('#description-box').val();

    $('#story-submit').unbind('click');
    $.post('/stories/',
      {
        data: {
          link: link,
          headline: headline,
          timePosted: Date.now(),
          description: description,
          storyMetaDescription: storyMetaDescription,
          rank: 1,
          comments: [],
          image: storyImage
        }
      })
      .fail(function (xhr, textStatus, errorThrown) {
        $('#story-submit').bind('click', storySubmitButtonHandler);
      })
      .done(function (data, textStatus, xhr) {
        window.location = '/stories/' + JSON.parse(data).storyLink;
      });

  };

  $('#story-submit').on('click', storySubmitButtonHandler);


  var commentSubmitButtonHandler = function commentSubmitButtonHandler() {
    $('#comment-button').unbind('click');
    var data = $('#comment-box').val();

    $('#comment-button').attr('disabled', 'disabled');
    $.post('/stories/comment/',
      {
        data: {
          associatedPost: storyId,
          originalStoryLink: originalStoryLink,
          originalStoryAuthorEmail: originalStoryAuthorEmail,
          body: data
        }
      })
      .fail(function (xhr, textStatus, errorThrown) {
        $('#comment-button').attr('disabled', false);
        $('#comment-button').bind('click', commentSubmitButtonHandler);
      })
      .done(function (data, textStatus, xhr) {
        window.location.reload();
      });
  };

  $('#comment-button').on('click', commentSubmitButtonHandler);
});

var profileValidation = angular.module('profileValidation',
  ['ui.bootstrap']);
profileValidation.controller('profileValidationController', ['$scope', '$http',
  function($scope, $http) {
    $http.get('/account/api').success(function(data) {
      $scope.user = data.user;
      $scope.user.username = $scope.user.username ? $scope.user.username.toLowerCase() : undefined;
      $scope.storedUsername = data.user.username;
      $scope.storedEmail = data.user.email;
      $scope.user.email = $scope.user.email ? $scope.user.email.toLowerCase() : undefined;
      $scope.user.twitterHandle = $scope.user.twitterHandle ? $scope.user.twitterHandle.toLowerCase() : undefined;
      $scope.asyncComplete = true;
    });
  }
]);

profileValidation.controller('pairedWithController', ['$scope',
  function($scope) {
    $scope.existingUser = null;
  }
]);

profileValidation.controller('emailSignUpController', ['$scope',
  function($scope) {

  }
]);

profileValidation.controller('emailSignInController', ['$scope',
  function($scope) {

  }
]);

profileValidation.controller('URLSubmitController', ['$scope',
  function($scope) {

  }
]);

profileValidation.controller('nonprofitFormController', ['$scope',
  function($scope) {

  }
]);

profileValidation.controller('doneWithFirst100HoursFormController', ['$scope',
  function($scope) {

  }
]);

profileValidation.controller('submitStoryController', ['$scope',
  function($scope) {

  }
]);

profileValidation.directive('uniqueUsername', ['$http', function($http) {
  return {
    restrict: 'A',
    require: 'ngModel',
    link: function (scope, element, attrs, ngModel) {
      element.bind("keyup", function (event) {
        ngModel.$setValidity('unique', true);
        var username = element.val();
        if (username) {
          var config = { params: { username: username } };
          $http
            .get('/api/users/exists', config)
            .success(function (result) {
              if (username === scope.storedUsername) {
                ngModel.$setValidity('unique', true);
              } else if (result.exists) {
                ngModel.$setValidity('unique', false);
              }
            });
        }
      });
    }
  };
}]);

profileValidation.directive('existingUsername',
  ['$http', function($http) {
    return {
      restrict: 'A',
      require: 'ngModel',
      link: function (scope, element, attrs, ngModel) {
        element.bind('keyup', function (event) {
          if (element.val().length > 0) {
            ngModel.$setValidity('exists', false);
          } else {
            element.removeClass('ng-dirty');
            ngModel.$setPristine();
          }
          var username = element.val();
          if (username) {
            var config = { params: { username: username } };
            $http
              .get('/api/users/exists', config)
              .success(function(result) {
                ngModel.$setValidity('exists', result.exists);
              });
          }
        });
      }
    };
  }]);

profileValidation.directive('uniqueEmail', ['$http', function($http) {
  return {
    restrict: 'A',
    require: 'ngModel',
    link: function getUnique (scope, element, attrs, ngModel) {
      element.bind("keyup", function (event) {
        ngModel.$setValidity('unique', true);
        var email = element.val();
        if (email) {
          var config = { params: { email: email } };
          $http
            .get('/api/users/exists', config)
            .success(function(result) {
              if (email === scope.storedEmail) {
                ngModel.$setValidity('unique', true);
              } else if (result.exists) {
                ngModel.$setValidity('unique', false);
              }
            });
        };
      });
    }
  }
}]);<|MERGE_RESOLUTION|>--- conflicted
+++ resolved
@@ -16,8 +16,6 @@
 
   setCSRFToken($('meta[name="csrf-token"]').attr('content'));
 
-<<<<<<< HEAD
-=======
   $('#i-want-help').on('click', function() {
     $('#help-modal').modal('hide');
     var editorValue = editor.getValue();
@@ -56,14 +54,11 @@
     );
   });
 
->>>>>>> fb189707
   $('#report-issue').on('click', function() {
     $('#issue-modal').modal('hide');
     window.open('https://github.com/freecodecamp/freecodecamp/issues/new?&body=Challenge '+ window.location.href +' has an issue. Please describe how to reproduce it, and include links to screen shots if possible.', '_blank')
   });
 
-<<<<<<< HEAD
-=======
   $('#i-want-to-pair').on('click', function() {
     $('#pair-modal').modal('hide');
     var currentLocation = window.location.href;
@@ -82,7 +77,6 @@
     );
   });
 
->>>>>>> fb189707
   $('.checklist-element').each(function() {
     var checklistElementId = $(this).attr('id');
     if(!!localStorage[checklistElementId]) {
@@ -326,13 +320,12 @@
         $('#story-submit').bind('click', storySubmitButtonHandler);
       })
       .done(function (data, textStatus, xhr) {
-        window.location = '/stories/' + JSON.parse(data).storyLink;
+        window.location = '/news/' + JSON.parse(data).storyLink;
       });
 
   };
 
   $('#story-submit').on('click', storySubmitButtonHandler);
-
 
   var commentSubmitButtonHandler = function commentSubmitButtonHandler() {
     $('#comment-button').unbind('click');
