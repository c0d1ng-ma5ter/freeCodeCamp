--- conflicted
+++ resolved
@@ -880,13 +880,10 @@
   background-color: #EEEEEE;
 }
 
-<<<<<<< HEAD
-=======
 .checkbox-table label {
   margin-left: 10px;
 }
 
->>>>>>> 94b6cae3
 //uncomment this to see the dimensions of all elements outlined in red
 //* {
 //  border-color: red;
