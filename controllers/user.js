var _ = require('lodash'),
    async = require('async'),
    crypto = require('crypto'),
    nodemailer = require('nodemailer'),
    passport = require('passport'),
    User = require('../models/User'),
    secrets = require('../config/secrets'),
    moment = require('moment'),
    Challenge = require('./../models/Challenge'),
    debug = require('debug')('freecc:cntr:challenges');

//TODO(Berks): Refactor to use module.exports = {} pattern.

/**
 * GET /signin
 * Siginin page.
 */

exports.getSignin = function(req, res) {
  if (req.user) return res.redirect('/');
  res.render('account/signin', {
    title: 'Free Code Camp Login'
  });
};

/**
 * POST /signin
 * Sign in using email and password.
 */

exports.postSignin = function(req, res, next) {
  req.assert('email', 'Email is not valid').isEmail();
  req.assert('password', 'Password cannot be blank').notEmpty();

  var errors = req.validationErrors();

  if (errors) {
    req.flash('errors', errors);
    return res.redirect('/signin');
  }

  passport.authenticate('local', function(err, user, info) {
    if (err) return next(err);
    if (!user) {
      req.flash('errors', { msg: info.message });
      return res.redirect('/signin');
    }
    req.logIn(user, function(err) {
      if (err) return next(err);
      req.flash('success', { msg: 'Success! You are logged in.' });
      res.redirect(req.session.returnTo || '/');
    });
  })(req, res, next);
};

/**
 * GET /signout
 * Log out.
 */

exports.signout = function(req, res) {
  req.logout();
  res.redirect('/');
};

/**
 * GET /email-signup
 * Signup page.
 */

exports.getEmailSignin = function(req, res) {
  if (req.user) return res.redirect('/');
  res.render('account/email-signin', {
    title: 'Sign in to your Free Code Camp Account'
  });
};

/**
 * GET /signin
 * Signup page.
 */

exports.getEmailSignup = function(req, res) {
  if (req.user) return res.redirect('/');
  res.render('account/email-signup', {
    title: 'Create Your Free Code Camp Account'
  });
};

/**
 * POST /email-signup
 * Create a new local account.
 */

exports.postEmailSignup = function(req, res, next) {
<<<<<<< HEAD

=======
>>>>>>> 613f332b
  var errors = req.validationErrors();

  if (errors) {
    req.flash('errors', errors);
    return res.redirect('/email-signup');
    debug(errors);
  }

  var user = new User({
    email: req.body.email.trim(),
    password: req.body.password,
    profile : {
      username: req.body.username.trim()
    }
  });

  User.findOne({ email: req.body.email }, function(err, existingUser) {
    if (err) { return next(err); }

    if (existingUser) {
      req.flash('errors', {
        msg: 'Account with that email address already exists.'
      });
      return res.redirect('/email-signup');
    }
    user.save(function(err) {
      if (err) { return next(err); }

      req.logIn(user, function(err) {
        if (err) { return next(err); }
        res.redirect('/email-signup');
      });
    });
    var transporter = nodemailer.createTransport({
      service: 'Mandrill',
      auth: {
        user: secrets.mandrill.user,
        pass: secrets.mandrill.password
      }
    });
    var mailOptions = {
      to: user.email,
      from: 'Team@freecodecamp.com',
      subject: 'Welcome to Free Code Camp!',
      text: [
        'Greetings from San Francisco!\n\n',
        'Thank you for joining our community.\n',
        'Feel free to email us at this address if you have any questions about Free Code Camp.\n',
        "And if you have a moment, check out our blog: blog.freecodecamp.com.\n",
        'Good luck with the challenges!\n\n',
        '- the Volunteer Camp Counselor Team'
      ].join('')
    };
    transporter.sendMail(mailOptions, function(err) {
      if (err) { return err; }
    });
  });
};

/**
 * GET /account
 * Profile page.
 */

exports.getAccount = function(req, res) {
  Challenge.find({}, null, { sort: { challengeNumber: 1 } }, function(err, c) {
    if (err) {
      console.error('Challenge err: ', err);
      next(err);
    }
    res.render('account/account', {
      title: 'Manage your Free Code Camp Account',
      challenges: c,
      ch: req.user.challengesHash,
      moment: moment
    });
  });
};

/**
 * Angular API Call
 */

 exports.getAccountAngular = function(req, res) {
  Challenge.find({}, null, { sort: { challengeNumber: 1 } }, function(err, c) {
    if (err) {
      console.error('Challenge err: ', err);
      next(err);
    }
    res.json({
      user: req.user
    });
  });
};

/**
 * Unique username check API Call
 */

exports.checkUniqueUsername = function(req, res) {
  User.count({'profile.username': req.params.username.toLowerCase()}, function (err, data) {
    if (data == 1) {
      return res.send(true);
    } else {
      return res.send(false);
    }
  });
};

/**
 * Existing username check
 */
exports.checkExistingUsername = function(req, res) {
    User.count({'profile.username': req.params.username.toLowerCase()}, function (err, data) {
        if (data == 1) {
            debug('sending false back')
            return res.send(true);
        } else {
            debug('sending true back')
            return res.send(false);
        }
    });
};

/**
 * Unique email check API Call
 */

exports.checkUniqueEmail = function(req, res) {
  User.count({'email': decodeURIComponent(req.params.email).toLowerCase()}, function (err, data) {
    if (data == 1) {
      return res.send(true);
    } else {
      return res.send(false);
    }
  });
};


/**
 * GET /campers/:username
 * Public Profile page.
 */

exports.returnUser = function(req, res, next) {
  User.find({'profile.username': req.params.username.toLowerCase()}, function(err, user) {
    if (err) { debug('Username err: ', err); next(err); }
    if (user[0]) {
      var user = user[0];
      Challenge.find({}, null, {sort: {challengeNumber: 1}}, function (err, c) {
        res.render('account/show', {
          title: 'Code Camper: ',
          username: user.profile.username,
          name: user.profile.name,
          location: user.profile.location,
          coderbyteProfile: user.profile.coderbyteProfile,
          githubProfile: user.profile.githubProfile,
          linkedinProfile: user.profile.linkedinProfile,
          codepenProfile: user.profile.codepenProfile,
          twitterHandle: user.profile.twitterHandle,
          bio: user.profile.bio,
          picture: user.profile.picture,
          points: user.points,
          website1Link: user.portfolio.website1Link,
          website1Title: user.portfolio.website1Title,
          website1Image: user.portfolio.website1Image,
          website2Link: user.portfolio.website2Link,
          website2Title: user.portfolio.website2Title,
          website2Image: user.portfolio.website2Image,
          website3Link: user.portfolio.website3Link,
          website3Title: user.portfolio.website3Title,
          website3Image: user.portfolio.website3Image,
          challenges: c,
          ch: user.challengesHash,
          moment: moment
        });
      });
    } else {
      req.flash('errors', {
        msg: "404: We couldn't find a page with that url. Please double check the link."
      });
      return res.redirect('/');
    }
  });
};


/**
 * POST /update-progress
 * Update profile information.
 */

exports.updateProgress = function(req, res) {
    User.findById(req.user.id, function(err, user) {
        if (err) return next(err);
        user.email = req.body.email || '';
        user.profile.name = req.body.name || '';
        user.profile.gender = req.body.gender || '';
        user.profile.location = req.body.location || '';
        user.profile.website = req.body.website || '';

        user.save(function(err) {
            if (err) return next(err);
            req.flash('success', { msg: 'Profile information updated.' });
            res.redirect('/account');
        });
    });
};

/**
 * POST /account/profile
 * Update profile information.
 */

exports.postUpdateProfile = function(req, res, next) {
  User.findById(req.user.id, function(err, user) {
    if (err) return next(err);
    var errors = req.validationErrors();
    if (errors) {
      req.flash('errors', errors);
      return res.redirect('/account');
    }

    User.findOne({ email: req.body.email }, function(err, existingEmail) {
      if (err) {
        return next(err);
      }
      var user = req.user;
      if (existingEmail && existingEmail.email != user.email) {
        req.flash('errors', {
          msg: "An account with that email address already exists."
        });
        return res.redirect('/account');
      }
      User.findOne({ username: req.body.username }, function(err, existingUsername) {
        if (err) {
          return next(err);
        }
        var user = req.user;
        if (existingUsername && existingUsername.profile.username != user.profile.username) {
          req.flash('errors', {
            msg: 'An account with that username already exists.'
          });
          return res.redirect('/account');
        }
        var user = req.user;
        user.email = req.body.email.trim() || '';
        user.profile.name = req.body.name.trim() || '';
        user.profile.username = req.body.username.trim() || '';
        user.profile.location = req.body.location.trim() || '';
        user.profile.githubProfile = req.body.githubProfile.trim() || '';
        user.profile.coderbyteProfile = req.body.coderbyteProfile.trim() || '';
        user.profile.linkedinProfile = req.body.linkedinProfile.trim() || '';
        user.profile.codepenProfile = req.body.codepenProfile.trim() || '';
        user.profile.twitterHandle = req.body.twitterHandle.trim() || '';
        user.profile.bio = req.body.bio.trim() || '';
        user.profile.picture = req.body.picture.trim() || '';
        user.portfolio.website1Title = req.body.website1Title.trim() || '';
        user.portfolio.website1Link = req.body.website1Link.trim() || '';
        user.portfolio.website1Image = req.body.website1Image.trim() || '';
        user.portfolio.website2Title = req.body.website2Title.trim() || '';
        user.portfolio.website2Link = req.body.website2Link.trim() || '';
        user.portfolio.website2Image = req.body.website2Image.trim() || '';
        user.portfolio.website3Title = req.body.website3Title.trim() || '';
        user.portfolio.website3Link = req.body.website3Link.trim() || '';
        user.portfolio.website3Image = req.body.website3Image.trim() || '';


        user.save(function (err) {
          if (err) return next(err);
          req.flash('success', {msg: 'Profile information updated.'});
          res.redirect('/account');
        });
      });
    });
  });
};

/**
 * POST /account/password
 * Update current password.
 */

exports.postUpdatePassword = function(req, res, next) {
  req.assert('password', 'Password must be at least 4 characters long').len(4);
  req.assert('confirmPassword', 'Passwords do not match')
    .equals(req.body.password);

  var errors = req.validationErrors();

  if (errors) {
    req.flash('errors', errors);
    return res.redirect('/account');
  }

  User.findById(req.user.id, function(err, user) {
    if (err) { return next(err); }

    user.password = req.body.password;

    user.save(function(err) {
      if (err) { return next(err); }

      req.flash('success', { msg: 'Password has been changed.' });
      res.redirect('/account');
    });
  });
};

/**
 * POST /account/delete
 * Delete user account.
 */

exports.postDeleteAccount = function(req, res, next) {
  User.remove({ _id: req.user.id }, function(err) {
    if (err) { return next(err); }
    req.logout();
    req.flash('info', { msg: 'Your account has been deleted.' });
    res.redirect('/');
  });
};

/**
 * GET /account/unlink/:provider
 * Unlink OAuth provider.
 */

exports.getOauthUnlink = function(req, res, next) {
  var provider = req.params.provider;
  User.findById(req.user.id, function(err, user) {
    if (err) { return next(err); }

    user[provider] = undefined;
    user.tokens =
      _.reject(user.tokens, function(token) {
      return token.kind === provider;
    });

    user.save(function(err) {
      if (err) { return next(err); }
      req.flash('info', { msg: provider + ' account has been unlinked.' });
      res.redirect('/account');
    });
  });
};

/**
 * GET /reset/:token
 * Reset Password page.
 */

exports.getReset = function(req, res) {
  if (req.isAuthenticated()) {
    return res.redirect('/');
  }
  User
    .findOne({ resetPasswordToken: req.params.token })
    .where('resetPasswordExpires').gt(Date.now())
    .exec(function(err, user) {
      if (err) { return next(err); }
      if (!user) {
        req.flash('errors', {
          msg: 'Password reset token is invalid or has expired.'
        });
        return res.redirect('/forgot');
      }
      res.render('account/reset', {
        title: 'Password Reset',
        token: req.params.token
      });
    });
};

/**
 * POST /reset/:token
 * Process the reset password request.
 */

exports.postReset = function(req, res, next) {
  var errors = req.validationErrors();

  if (errors) {
    req.flash('errors', errors);
    return res.redirect('back');
  }

  async.waterfall([
    function(done) {
      User
        .findOne({ resetPasswordToken: req.params.token })
        .where('resetPasswordExpires').gt(Date.now())
        .exec(function(err, user) {
          if (err) { return next(err); }
          if (!user) {
            req.flash('errors', {
              msg: 'Password reset token is invalid or has expired.'
            });
            return res.redirect('back');
          }

          user.password = req.body.password;
          user.resetPasswordToken = undefined;
          user.resetPasswordExpires = undefined;

          user.save(function(err) {
            if (err) { return done(err); }
            req.logIn(user, function(err) {
              done(err, user);
            });
          });
        });
    },
    function(user, done) {
      var transporter = nodemailer.createTransport({
        service: 'Mandrill',
        auth: {
          user: secrets.mandrill.user,
          pass: secrets.mandrill.password
        }
      });
      var mailOptions = {
        to: user.email,
        from: 'Team@freecodecamp.com',
        subject: 'Your Free Code Camp password has been changed',
        text: [
          'Hello,\n\n',
          'This email is confirming that you requested to',
          'reset your password for your Free Code Camp account.',
          'This is your email:',
          user.email,
          '\n'
        ].join(' ')
      };
      transporter.sendMail(mailOptions, function(err) {
        if (err) { return done(err); }
        req.flash('success', {
          msg: 'Success! Your password has been changed.'
        });
        done();
      });
    }
  ], function(err) {
    if (err) { return next(err); }
    res.redirect('/');
  });
};

/**
 * GET /forgot
 * Forgot Password page.
 */

exports.getForgot = function(req, res) {
  if (req.isAuthenticated()) {
    return res.redirect('/');
  }
  res.render('account/forgot', {
    title: 'Forgot Password'
  });
};

/**
 * POST /forgot
 * Create a random token, then the send user an email with a reset link.
 */

exports.postForgot = function(req, res, next) {
  var errors = req.validationErrors();

  if (errors) {
    req.flash('errors', errors);
    return res.redirect('/forgot');
  }

  async.waterfall([
    function(done) {
      crypto.randomBytes(16, function(err, buf) {
        if (err) { return done(err); }
        var token = buf.toString('hex');
        done(null, token);
      });
    },
    function(token, done) {
      User.findOne({
        email: req.body.email.toLowerCase()
      }, function(err, user) {
        if (err) { return done(err); }
        if (!user) {
          req.flash('errors', {
            msg: 'No account with that email address exists.'
          });
          return res.redirect('/forgot');
        }

        user.resetPasswordToken = token;
        user.resetPasswordExpires = Date.now() + 3600000; // 1 hour

        user.save(function(err) {
          if (err) { return done(err); }
          done(null, token, user);
        });
      });
    },
    function(token, user, done) {
      var transporter = nodemailer.createTransport({
        service: 'Mandrill',
        auth: {
          user: secrets.mandrill.user,
          pass: secrets.mandrill.password
        }
      });
      var mailOptions = {
        to: user.email,
        from: 'Team@freecodecamp.com',
        subject: 'Reset your Free Code Camp password',
        text: [
          'You are receiving this email because you (or someone else)\n',
          'requested we reset your Free Code Camp account\'s password.\n\n',
          'Please click on the following link, or paste this into your\n',
          'browser to complete the process:\n\n',
          'http://',
          req.headers.host,
          '/reset/',
          token,
          '\n\n',
          'If you did not request this, please ignore this email and\n',
          'your password will remain unchanged.\n'
        ].join('')
      };
      transporter.sendMail(mailOptions, function(err) {
        if (err) { return done(err); }
        req.flash('info', {
          msg: 'An e-mail has been sent to ' +
            user.email +
            ' with further instructions.'
        });
        done(null, 'done');
      });
    }
  ], function(err) {
    if (err) { return next(err); }
    res.redirect('/forgot');
  });
};<|MERGE_RESOLUTION|>--- conflicted
+++ resolved
@@ -93,10 +93,6 @@
  */
 
 exports.postEmailSignup = function(req, res, next) {
-<<<<<<< HEAD
-
-=======
->>>>>>> 613f332b
   var errors = req.validationErrors();
 
   if (errors) {
