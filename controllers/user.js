--- conflicted
+++ resolved
@@ -196,57 +196,6 @@
   });
 };
 
-/**
-<<<<<<< HEAD
-=======
- * For Calendar display
- */
-
-exports.getStreak = function(req, res, next) {
-
-  req.user.progressTimestamps = req.user.progressTimestamps.sort(function(a, b) {
-    return a - b;
-  });
-
-  var timeObject = Object.create(null);
-  R.forEach(function(time) {
-    timeObject[moment(time).format('YYYY-MM-DD')] = time;
-  }, req.user.progressTimestamps);
-
-  var tmpLongest = 1;
-  var timeKeys = R.keys(timeObject);
-  for (var i = 1; i <= timeKeys.length; i++) {
-    if (moment(timeKeys[i - 1]).add(1, 'd').toString()
-      === moment(timeKeys[i]).toString()) {
-      tmpLongest++;
-      if (tmpLongest >  req.user.currentStreak) {
-         req.user.currentStreak = tmpLongest;
-      }
-      if ( req.user.currentStreak > req.user.longestStreak) {
-        req.user.longestStreak = req.user.currentStreak;
-      }
-    }
-  }
-
-  req.user.save(function(err) {
-    if (err) {
-      return next(err);
-    }
-  });
-
-  var payload = {
-    longest: req.user.longestStreak,
-    timeObject: timeObject
-  };
-
-  return res.send(payload);
-};
-
-/**
->>>>>>> 672df775
- * GET /account
- * Profile page.
- */
 
 exports.getAccount = function(req, res) {
   res.render('account/account', {
