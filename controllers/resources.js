var async = require('async'),
  path = require('path'),
  moment = require('moment'),
  Twit = require('twit'),
  debug = require('debug')('freecc:cntr:resources'),
  cheerio = require('cheerio'),
  request = require('request'),
  R = require('ramda'),
  _ = require('lodash'),
  fs = require('fs'),

  constantStrings = require('./constantStrings.json'),
  User = require('../models/User'),
  Challenge = require('./../models/Challenge'),
  Story = require('./../models/Story'),
  FieldGuide = require('./../models/FieldGuide'),
  Nonprofit = require('./../models/Nonprofit'),
  Comment = require('./../models/Comment'),
  resources = require('./resources.json'),
  secrets = require('./../config/secrets'),
  nonprofits = require('../seed_data/nonprofits.json'),
  fieldGuides = require('../seed_data/field-guides.json');

/**
 * Cached values
 */
var allFieldGuideIds, allFieldGuideNames, allNonprofitNames,
  challengeMap, challengeMapWithIds,
  challengeMapWithNames, allChallengeIds, allChallenges;

/**
 * GET /
 * Resources.
 */

Array.zip = function(left, right, combinerFunction) {
  var counter,
    results = [];

  for (counter = 0; counter < Math.min(left.length, right.length); counter++) {
    results.push(combinerFunction(left[counter], right[counter]));
  }

  return results;
};

(function() {
  if (!challengeMap) {
    var localChallengeMap = {};
    var files = fs.readdirSync(
      path.join(__dirname, '/../seed_data/challenges')
    );
    var keyCounter = 0;
    files = files.map(function (file) {
      return require(
        path.join(__dirname, '/../seed_data/challenges/' + file)
      );
    });
    files = files.sort(function (a, b) {
      return a.order - b.order;
    });
    files.forEach(function (file) {
      localChallengeMap[keyCounter++] = file;
    });
    challengeMap = _.cloneDeep(localChallengeMap);
  }
})();


module.exports = {

  getChallengeMapWithIds: function() {
    if (!challengeMapWithIds) {
      challengeMapWithIds = {};
      Object.keys(challengeMap).forEach(function (key) {
        var onlyIds = challengeMap[key].challenges.map(function (elem) {
          return elem._id;
        });
        challengeMapWithIds[key] = onlyIds;
      });
    }
    return challengeMapWithIds;
  },

  allChallengeIds: function() {

    if (!allChallengeIds) {
      allChallengeIds = [];
      Object.keys(this.getChallengeMapWithIds()).forEach(function(key) {
        allChallengeIds.push(challengeMapWithIds[key]);
      });
      allChallengeIds = R.flatten(allChallengeIds);
    }
    return allChallengeIds;
  },

  allChallenges: function() {
    if (!allChallenges) {
      allChallenges = [];
      Object.keys(this.getChallengeMapWithNames()).forEach(function(key) {
        allChallenges.push(challengeMap[key].challenges);
      });
      allChallenges = R.flatten(allChallenges);
    }
    return allChallenges;
  },

  getChallengeMapWithNames: function() {
    if (!challengeMapWithNames) {
      challengeMapWithNames = {};
      Object.keys(challengeMap).
        forEach(function (key) {
          var onlyNames = challengeMap[key].challenges.map(function (elem) {
            return elem.name;
          });
          challengeMapWithNames[key] = onlyNames;
        });
    }
    return challengeMapWithNames;
  },

  sitemap: function sitemap(req, res, next) {
    var appUrl = 'http://www.freecodecamp.com';
    var now = moment(new Date()).format('YYYY-MM-DD');


    async.parallel({
        users: function(callback) {
          User.aggregate()
            .group({_id: 1, usernames: { $addToSet: '$profile.username'}})
            .match({'profile.username': { $ne: ''}})
            .exec(function(err, users) {
              if (err) {
                debug('User err: ', err);
                callback(err);
              } else {
                callback(null, users[0].usernames);
              }
            });
        },

        challenges: function (callback) {
          Challenge.aggregate()
            .group({_id: 1, names: { $addToSet: '$name'}})
            .exec(function (err, challenges) {
              if (err) {
                debug('Challenge err: ', err);
                callback(err);
              } else {
                callback(null, challenges[0].names);
              }
            });
        },
        stories: function (callback) {
          Story.aggregate()
            .group({_id: 1, links: {$addToSet: '$link'}})
          .exec(function (err, stories) {
            if (err) {
              debug('Story err: ', err);
              callback(err);
            } else {
              callback(null, stories[0].links);
            }
          });
        },
        nonprofits: function (callback) {
          Nonprofit.aggregate()
            .group({_id: 1, names: { $addToSet: '$name'}})
            .exec(function (err, nonprofits) {
            if (err) {
              debug('User err: ', err);
              callback(err);
            } else {
              callback(null, nonprofits[0].names);
            }
          });
        },
        fieldGuides: function (callback) {
          FieldGuide.aggregate()
            .group({_id: 1, names: { $addToSet: '$name'}})
            .exec(function (err, fieldGuides) {
            if (err) {
              debug('User err: ', err);
              callback(err);
            } else {
              callback(null, fieldGuides[0].names);
            }
          });
        }
      }, function (err, results) {
        if (err) {
          return next(err);
        } else {
          setTimeout(function() {
            res.header('Content-Type', 'application/xml');
            res.render('resources/sitemap', {
              appUrl: appUrl,
              now: now,
              users: results.users,
              challenges: results.challenges,
              stories: results.stories,
              nonprofits: results.nonprofits,
              fieldGuides: results.fieldGuides
            });
          }, 0);
        }
      }
    );
  },

  chat: function chat(req, res) {
    if (req.user && req.user.progressTimestamps.length > 5) {
      res.redirect('http://freecode.slack.com');
    } else {
      res.render('resources/chat', {
        title: 'Watch us code live on Twitch.tv'
      });
    }
  },

<<<<<<< HEAD
  jobs: function jobs(req, res) {
    res.render('resources/jobs', {
      title: 'Job Board for Front End Developer and Full Stack JavaScript Developer Jobs'
    });
  },

  jobsForm: function jobsForm(req, res) {
    res.render('resources/jobs-form', {
      title: 'Employer Partnership Form for Job Postings, Recruitment and Corporate Sponsorships'
    });
=======
  catPhotoSubmit: function catPhotoSubmit(req, res) {
    res.send(
      'Success! You have submitted your cat photo. Return to your website ' +
      'by typing any letter into your code editor.'
    );
>>>>>>> 42d48dbc
  },

  nonprofits: function nonprofits(req, res) {
    res.render('resources/nonprofits', {
      title: 'A guide to our Nonprofit Projects'
    });
  },

  nonprofitsForm: function nonprofitsForm(req, res) {
    res.render('resources/nonprofits-form', {
      title: 'Nonprofit Projects Proposal Form'
    });
  },

  agileProjectManagers: function agileProjectManagers(req, res) {
    res.render('resources/pmi-acp-agile-project-managers', {
      title: 'Get Agile Project Management Experience for the PMI-ACP'
    });
  },

  agileProjectManagersForm: function agileProjectManagersForm(req, res) {
    res.render('resources/pmi-acp-agile-project-managers-form', {
      title: 'Agile Project Management Program Application Form'
    });
  },

  twitch: function twitch(req, res) {
    res.render('resources/twitch', {
      title: "Enter Free Code Camp's Chat Rooms"
    });
  },

  unsubscribe: function unsubscribe(req, res, next) {
    User.findOne({ email: req.params.email }, function(err, user) {
      if (user) {
        if (err) {
          return next(err);
        }
        user.sendMonthlyEmail = false;
        user.save(function () {
          if (err) {
            return next(err);
          }
          res.redirect('/unsubscribed');
        });
      } else {
        res.redirect('/unsubscribed');
      }
    });
  },

  unsubscribed: function unsubscribed(req, res) {
    res.render('resources/unsubscribed', {
      title: 'You have been unsubscribed'
    });
  },

  githubCalls: function(req, res, next) {
    var githubHeaders = {
      headers: {
        'User-Agent': constantStrings.gitHubUserAgent
      },
      port: 80
    };
    request(
      [
        'https://api.github.com/repos/freecodecamp/',
        'freecodecamp/pulls?client_id=',
        secrets.github.clientID,
        '&client_secret=',
        secrets.github.clientSecret
      ].join(''),
      githubHeaders,
      function(err, status1, pulls) {
        if (err) { return next(err); }
        pulls = pulls ?
          Object.keys(JSON.parse(pulls)).length :
          "Can't connect to github";

        request(
          [
            'https://api.github.com/repos/freecodecamp/',
            'freecodecamp/issues?client_id=',
            secrets.github.clientID,
            '&client_secret=',
            secrets.github.clientSecret
          ].join(''),
          githubHeaders,
          function (err, status2, issues) {
            if (err) { return next(err); }
            issues = ((pulls === parseInt(pulls, 10)) && issues) ?
              Object.keys(JSON.parse(issues)).length - pulls :
              "Can't connect to GitHub";
            res.send({
              issues: issues,
              pulls: pulls
            });
          }
        );
      }
    );
  },

  trelloCalls: function(req, res, next) {
    request(
      'https://trello.com/1/boards/BA3xVpz9/cards?key=' +
      secrets.trello.key,
      function(err, status, trello) {
        if (err) { return next(err); }
        trello = (status && status.statusCode === 200) ?
          (JSON.parse(trello)) :
          "Can't connect to to Trello";

        res.end(JSON.stringify(trello));
      });
  },

  bloggerCalls: function(req, res, next) {
    request(
      'https://www.googleapis.com/blogger/v3/blogs/2421288658305323950/' +
      'posts?key=' +
        secrets.blogger.key,
      function (err, status, blog) {
        if (err) { return next(err); }

        blog = (status && status.statusCode === 200) ?
          JSON.parse(blog) :
          "Can't connect to Blogger";
        res.end(JSON.stringify(blog));
      }
    );
  },

  about: function(req, res, next) {
    if (req.user) {
      if (
        !req.user.profile.picture ||
        req.user.profile.picture.indexOf('apple-touch-icon-180x180.png') !== -1
      ) {
        req.user.profile.picture =
          'https://s3.amazonaws.com/freecodecamp/camper-image-placeholder.png';
        // TODO(berks): unhandled callback
        req.user.save();
      }
    }
    var date1 = new Date('10/15/2014');
    var date2 = new Date();

    var timeDiff = Math.abs(date2.getTime() - date1.getTime());
    var daysRunning = Math.ceil(timeDiff / (1000 * 3600 * 24));
    var announcements = resources.announcements;
    function numberWithCommas(x) {
      return x.toString().replace(/\B(?=(\d{3})+(?!\d))/g, ',');
    }
    User.count({}, function (err, c3) {
      if (err) {
        debug('User err: ', err);
        return next(err);
      }

      res.render('resources/learn-to-code', {
        title: 'About Free Code Camp',
        daysRunning: daysRunning,
        c3: numberWithCommas(c3),
        announcements: announcements
      });
    });
  },

  randomPhrase: function() {
    return resources.phrases[
      Math.floor(Math.random() * resources.phrases.length)
    ];
  },

  randomVerb: function() {
    return resources.verbs[
      Math.floor(Math.random() * resources.verbs.length)
    ];
  },

  randomCompliment: function() {
    return resources.compliments[
      Math.floor(Math.random() * resources.compliments.length)
    ];
  },

  allFieldGuideIds: function() {
    if (allFieldGuideIds) {
      return allFieldGuideIds;
    } else {
      allFieldGuideIds = fieldGuides.map(function (elem) {
        return elem._id;
      });
      return allFieldGuideIds;
    }
  },

  allFieldGuideNames: function() {
    if (allFieldGuideNames) {
      return allFieldGuideNames;
    } else {
      allFieldGuideNames = fieldGuides.map(function (elem) {
        return { name: elem.name };
      });
      return allFieldGuideNames;
    }
  },

  allNonprofitNames: function() {
    if (allNonprofitNames) {
      return allNonprofitNames;
    } else {
      allNonprofitNames = nonprofits.map(function (elem) {
        return { name: elem.name };
      });
      return allNonprofitNames;
    }
  },

  whichEnvironment: function() {
    return process.env.NODE_ENV;
  },

  getURLTitle: function(url, callback) {
    (function () {
      var result = {title: '', image: '', url: '', description: ''};
      request(url, function (error, response, body) {
        if (!error && response.statusCode === 200) {
          var $ = cheerio.load(body);
          var metaDescription = $("meta[name='description']");
          var metaImage = $("meta[property='og:image']");
          var urlImage = metaImage.attr('content') ?
            metaImage.attr('content') :
            '';

          var metaTitle = $('title');
          var description = metaDescription.attr('content') ?
            metaDescription.attr('content') :
            '';

          result.title = metaTitle.text().length < 90 ?
            metaTitle.text() :
            metaTitle.text().slice(0, 87) + '...';

          result.image = urlImage;
          result.description = description;
          callback(null, result);
        } else {
          callback(new Error('failed'));
        }
      });
    })();
  },

  updateUserStoryPictures: function(userId, picture, username, cb) {

    var counter = 0,
      foundStories,
      foundComments;

    Story.find({'author.userId': userId}, function(err, stories) {
      if (err) {
        return cb(err);
      }
      foundStories = stories;
      counter++;
      saveStoriesAndComments();
    });
    Comment.find({'author.userId': userId}, function(err, comments) {
      if (err) {
        return cb(err);
      }
      foundComments = comments;
      counter++;
      saveStoriesAndComments();
    });

    function saveStoriesAndComments() {
      if (counter !== 2) {
        return;
      }
      var tasks = [];
      R.forEach(function(comment) {
        comment.author.picture = picture;
        comment.author.username = username;
        comment.markModified('author');
        tasks.push(function(cb) {
          comment.save(cb);
        });
      }, foundComments);

      R.forEach(function(story) {
        story.author.picture = picture;
        story.author.username = username;
        story.markModified('author');
        tasks.push(function(cb) {
          story.save(cb);
        });
      }, foundStories);
      async.parallel(tasks, function(err) {
        if (err) {
          return cb(err);
        }
        cb();
      });
    }
  },
  codepenResources: {
    twitter: function(req, res, next) {
      // sends out random tweets about javascript
      var T = new Twit({
        'consumer_key': secrets.twitter.consumerKey,
        'consumer_secret': secrets.twitter.consumerSecret,
        'access_token': secrets.twitter.token,
        'access_token_secret': secrets.twitter.tokenSecret
      });

      var screenName;
      if (req.params.screenName) {
        screenName = req.params.screenName;
      } else {
        screenName = 'freecodecamp';
      }

      T.get(
        'statuses/user_timeline',
        {
          'screen_name': screenName,
          count: 10
        },
        function(err, data) {
          if (err) { return next(err); }
          return res.json(data);
        }
      );
    },
    twitterFCCStream: function() {
      // sends out a tweet stream from FCC's account
    },
    twitch: function() {
      // exports information from the twitch account
    },
    slack: function() {

    }
  }
};<|MERGE_RESOLUTION|>--- conflicted
+++ resolved
@@ -218,7 +218,6 @@
     }
   },
 
-<<<<<<< HEAD
   jobs: function jobs(req, res) {
     res.render('resources/jobs', {
       title: 'Job Board for Front End Developer and Full Stack JavaScript Developer Jobs'
@@ -229,13 +228,13 @@
     res.render('resources/jobs-form', {
       title: 'Employer Partnership Form for Job Postings, Recruitment and Corporate Sponsorships'
     });
-=======
+  },
+
   catPhotoSubmit: function catPhotoSubmit(req, res) {
     res.send(
       'Success! You have submitted your cat photo. Return to your website ' +
       'by typing any letter into your code editor.'
     );
->>>>>>> 42d48dbc
   },
 
   nonprofits: function nonprofits(req, res) {
