var async = require('async'),
    User = require('../models/User'),
    Challenge = require('./../models/Challenge'),
    Bonfire = require('./../models/Bonfire'),
    Story = require('./../models/Story'),
    Comment = require('./../models/Comment'),
    resources = require('./resources.json'),
    steps = resources.steps,
    secrets = require('./../config/secrets'),
    bonfires = require('../seed_data/bonfires.json'),
    coursewares = require('../seed_data/coursewares.json'),
    moment = require('moment'),
    https = require('https'),
    debug = require('debug')('freecc:cntr:resources'),
    cheerio = require('cheerio'),
    request = require('request'),
    R = require('ramda');

/**
 * GET /
 * Resources.
 */

Array.zip = function(left, right, combinerFunction) {
  var counter,
    results = [];

  for (counter = 0; counter < Math.min(left.length, right.length); counter++) {
    results.push(combinerFunction(left[counter],right[counter]));
  }

  return results;
};

module.exports = {
    privacy: function privacy(req, res) {
        res.render('resources/privacy', {
            title: 'Privacy'
        });
    },
    sitemap: function sitemap(req, res, next) {
        var appUrl = 'http://www.freecodecamp.com';
        var now = moment(new Date()).format('YYYY-MM-DD');

        User.find({'profile.username': {'$ne': '' }}, function(err, users) {
            if (err) {
                debug('User err: ', err);
                return next(err);
            }
            Challenge.find({}, function (err, challenges) {
                if (err) {
                    debug('User err: ', err);
                    return next(err);
                }
                Bonfire.find({}, function (err, bonfires) {
                    if (err) {
                        debug('User err: ', err);
                        return next(err);
                    }
                    Story.find({}, function (err, stories) {
                        if (err) {
                            debug('User err: ', err);
                            return next(err);
                        }
                        res.header('Content-Type', 'application/xml');
                        res.render('resources/sitemap', {
                            appUrl: appUrl,
                            now: now,
                            users: users,
                            challenges: challenges,
                            bonfires: bonfires,
                            stories: stories
                        });
                    });
                });
            });
        });
    },

    deployAWebsite: function deployAWebsite(req, res) {
        res.render('resources/deploy-a-website', {
            title: 'Deploy a Dynamic Website in 7 Minutes'
        });
    },

    chat: function chat(req, res) {
        res.render('resources/chat', {
            title: "Enter Free Code Camp's Chat Rooms"
        });
    },

    nonprofitProjectInstructions: function nonprofitProjectInstructions(req, res) {
        res.render('resources/nonprofit-project-instructions', {
            title: 'Nonprofit Project Instructions'
        });
    },

    gmailShortcuts: function gmailShortcuts(req, res) {
        res.render('resources/gmail-shortcuts', {
            title: 'These Gmail Shortcuts will save you Hours'
        });
    },

    guideToOurNonprofitProjects: function guideToOurNonprofitProjects(req, res) {
        res.render('resources/guide-to-our-nonprofit-projects', {
            title: 'A guide to our Nonprofit Projects'
        });
    },

    controlShortcuts: function controlShortcuts(req, res) {
        res.render('resources/control-shortcuts', {
            title: 'These Control Shortcuts will save you Hours'
        });
    },

    chromebook: function chromebook(req, res) {
        res.render('resources/chromebook', {
            title: 'Win a Chromebook'
        });
    },

    jqueryExercises: function jqueryExercises(req, res) {
        res.render('resources/jquery-exercises', {
            title: 'jQuery Exercises'
        });
    },

    livePairProgramming: function(req, res) {
        res.render('resources/live-pair-programming', {
            title: 'Live Pair Programming'
        });
    },

    installScreenHero: function(req, res) {
        res.render('resources/install-screenhero', {
            title: 'Install ScreenHero'
        });
    },

    javaScriptInYourInbox: function(req, res) {
        res.render('resources/javascript-in-your-inbox', {
            title: 'JavaScript in your Inbox'
        });
    },

    nodeSchoolChallenges: function(req, res) {
        res.render('resources/nodeschool-challenges', {
            title: 'NodeSchool Challenges'
        });
    },

    githubCalls: function(req, res) {
        var githubHeaders = {headers: {'User-Agent': 'Mozilla/5.0 (Macintosh; Intel Mac OS X 10_8_2) AppleWebKit/537.36 (KHTML, like Gecko) Chrome/29.0.1521.3 Safari/537.36'}, port:80 };
        request('https://api.github.com/repos/freecodecamp/freecodecamp/pulls?client_id=' + secrets.github.clientID + '&client_secret=' + secrets.github.clientSecret, githubHeaders, function(err, status1, pulls) {
            pulls = pulls ? Object.keys(JSON.parse(pulls)).length : "Can't connect to github";
            request('https://api.github.com/repos/freecodecamp/freecodecamp/issues?client_id=' + secrets.github.clientID + '&client_secret=' + secrets.github.clientSecret, githubHeaders, function (err, status2, issues) {
                issues = ((pulls === parseInt(pulls)) && issues) ? Object.keys(JSON.parse(issues)).length - pulls : "Can't connect to GitHub";
                res.send({"issues": issues, "pulls" : pulls});
            });
        });
    },



    trelloCalls: function(req, res, next) {
        request('https://trello.com/1/boards/BA3xVpz9/cards?key=' + secrets.trello.key, function(err, status, trello) {
            if (err) { return next(err); }
            trello = (status && status.statusCode == 200) ? (JSON.parse(trello)).length : "Can't connect to to Trello";
            res.send({"trello": trello});
        });
    },
    bloggerCalls: function(req, res, next) {
        request('https://www.googleapis.com/blogger/v3/blogs/2421288658305323950/posts?key=' + secrets.blogger.key, function (err, status, blog) {
            if (err) { return next(err); }
            blog = (status && status.statusCode == 200) ? JSON.parse(blog) : '';
            res.send({
                blog1Title: blog ? blog["items"][0]["title"] : "Can't connect to Blogger",
                blog1Link: blog ? blog["items"][0]["url"] : "http://blog.freecodecamp.com",
                blog2Title: blog ? blog["items"][1]["title"] : "Can't connect to Blogger",
                blog2Link: blog ? blog["items"][1]["url"] : "http://blog.freecodecamp.com",
                blog3Title: blog ? blog["items"][2]["title"] : "Can't connect to Blogger",
                blog3Link: blog ? blog["items"][2]["url"] : "http://blog.freecodecamp.com",
                blog4Title: blog ? blog["items"][3]["title"] : "Can't connect to Blogger",
                blog4Link: blog ? blog["items"][3]["url"] : "http://blog.freecodecamp.com",
                blog5Title: blog ? blog["items"][4]["title"] : "Can't connect to Blogger",
                blog5Link: blog ? blog["items"][4]["url"] : "http://blog.freecodecamp.com"
            });
        });
    },

    about: function(req, res, next) {
        if (req.user) {
            if (!req.user.profile.picture || req.user.profile.picture === "https://s3.amazonaws.com/freecodecamp/favicons/apple-touch-icon-180x180.png") {
                req.user.profile.picture = "https://s3.amazonaws.com/freecodecamp/camper-image-placeholder.png";
                req.user.save();
            }
        }
        var date1 = new Date('10/15/2014');
        var date2 = new Date();
        var progressTimestamps = req.user.progressTimestamps;
        var now = Date.now() / 1000 | 0;
        if (req.user.pointsNeedMigration) {
            var challengesHash = req.user.challengesHash;
<<<<<<< HEAD
            for(var key in challengesHash) {
=======
            for (var key in challengesHash) {
>>>>>>> 03022c68
                if (challengesHash[key] > 0) {
                    req.user.progressTimestamps.push(challengesHash[key]);
                }
            }
<<<<<<< HEAD
=======

            var timeStamps = [];
            R.keys(req.user.challengesHash).forEach(function(key) {
              "use strict";
              timeStamps.push({timeStamp: challengesHash[key]});
            });

            req.user.completedCoursewares = Array.zip(timeStamps, coursewares,
            function(left, right) {
              "use strict";
              return ({
                completedDate: left.timeStamp,
                _id: right._id,
                name: right.name
              });
            }).filter(function(elem) {
                "use strict";
                return elem.completedDate !== 0;
              });
>>>>>>> 03022c68
            req.user.pointsNeedMigration = false;
            req.user.save();
        }
        if (progressTimestamps[progressTimestamps.length - 1] <= (now - 43200)) {
            req.user.progressTimestamps.push(now);
        }
        var timeDiff = Math.abs(date2.getTime() - date1.getTime());
        var daysRunning = Math.ceil(timeDiff / (1000 * 3600 * 24));
        var announcements = resources.announcements;
        function numberWithCommas(x) {
            return x.toString().replace(/\B(?=(\d{3})+(?!\d))/g, ",");
        }
        User.count({}, function (err, c3) {
            if (err) {
                debug('User err: ', err);
                return next(err);
            }
            User.count({'points': {'$gt': 53}}, function (err, all) {
                if (err) {
                    debug('User err: ', err);
                    return next(err);
                }

                res.render('resources/learn-to-code', {
                    title: 'About Free Code Camp and Our Team of Volunteers',
                    daysRunning: daysRunning,
                    c3: numberWithCommas(c3),
                    all: all,
                    announcements: announcements
                });
            });
        });
    },

    randomPhrase: function() {
        var phrases = resources.phrases;
        return phrases[Math.floor(Math.random() * phrases.length)];
    },

    randomVerb: function() {
        var verbs = resources.verbs;
        return verbs[Math.floor(Math.random() * verbs.length)];
    },

    randomCompliment: function() {
        var compliments = resources.compliments;
        return compliments[Math.floor(Math.random() * compliments.length)];
    },

    allBonfireIds: function() {
        return bonfires.map(function(elem) {
            return {
                _id: elem._id,
                difficulty: elem.difficulty
            }
        })
        .sort(function(a, b) {
            return a.difficulty - b.difficulty;
        })
        .map(function(elem) {
            return elem._id;
        });
    },
    allBonfireNames: function() {
        return bonfires.map(function(elem) {
            return {
                name: elem.name,
                difficulty: elem.difficulty,
                _id: elem._id
            }
        })
        .sort(function(a, b) {
            return a.difficulty - b.difficulty;
        })
        .map (function(elem) {
            return {
                name : elem.name,
                _id: elem._id
            }
        });
    },

    getAllCourses: function() {
      "use strict";
      return coursewares;
    },

    allCoursewareIds: function() {
        return coursewares.map(function(elem) {
            return {
                _id: elem._id,
                difficulty: elem.difficulty
            };
        })
            .sort(function(a, b) {
                return a.difficulty - b.difficulty;
            })
            .map(function(elem) {
                return elem._id;
            });
    },
    allCoursewareNames: function() {
        return coursewares.map(function(elem) {
            return {
                name: elem.name,
                difficulty: elem.difficulty,
                _id: elem._id
<<<<<<< HEAD
            }
        })
            .sort(function(a, b) {
                return a.difficulty - b.difficulty;
            })
            .map (function(elem) {
            return {
                name : elem.name,
                _id: elem._id
            }
=======
            };
        })
        .sort(function(a, b) {
            return a.difficulty - b.difficulty;
        })
        .map (function(elem) {
            return {
                name: elem.name,
                _id: elem._id
            };
>>>>>>> 03022c68
        });
    },
    whichEnvironment: function() {
        return process.env.NODE_ENV;
    },
    getURLTitle: function(url, callback) {
        debug('got url in meta scraping function', url);
        (function () {
            var result = {title: '', image: '', url: '', description: ''};
            request(url, function (error, response, body) {
                if (!error && response.statusCode === 200) {
                    var $ = cheerio.load(body);
                    var metaDescription = $("meta[name='description']");
                    var metaImage =  $("meta[property='og:image']");
                    var urlImage = metaImage.attr('content') ? metaImage.attr('content') : '';
                    var description = metaDescription.attr('content') ? metaDescription.attr('content') : '';
                    result.title = $('title').text().length < 141 ? $('title').text() : $('title').text().slice(0, 137) + " ...";
                    result.image = urlImage;
                    result.description = description;
                    callback(null, result);
                } else {
                    callback('failed');
                }
            });
        })();
    },
    updateUserStoryPictures: function(userId, picture, username, cb) {

        var counter = 0,
            foundStories,
            foundComments;

        Story.find({'author.userId': userId}, function(err, stories) {
            if (err) {
                return cb(err);
            }
            foundStories = stories;
            counter++;
            saveStoriesAndComments();
        });
        Comment.find({'author.userId': userId}, function(err, comments) {
            if (err) {
                return cb(err);
            }
            foundComments = comments;
            counter++;
            saveStoriesAndComments();
        });

        function saveStoriesAndComments() {
            if (counter !== 2) {
                return;
            }
            var tasks = [];
            R.forEach(function(comment) {
              comment.author.picture = picture;
              comment.author.username = username;
              comment.markModified('author');
              tasks.push(function(cb) {
                comment.save(cb);
              });
            }, foundComments);

            R.forEach(function(story) {
              story.author.picture = picture;
              story.author.username = username;
              story.markModified('author');
              tasks.push(function(cb) {
                story.save(cb);
              });
            }, foundStories);
            async.parallel(tasks, function(err) {
              if (err) { return cb(err); }
              cb();
            });
        }
    }
};<|MERGE_RESOLUTION|>--- conflicted
+++ resolved
@@ -38,6 +38,7 @@
             title: 'Privacy'
         });
     },
+
     sitemap: function sitemap(req, res, next) {
         var appUrl = 'http://www.freecodecamp.com';
         var now = moment(new Date()).format('YYYY-MM-DD');
@@ -201,17 +202,11 @@
         var now = Date.now() / 1000 | 0;
         if (req.user.pointsNeedMigration) {
             var challengesHash = req.user.challengesHash;
-<<<<<<< HEAD
-            for(var key in challengesHash) {
-=======
             for (var key in challengesHash) {
->>>>>>> 03022c68
                 if (challengesHash[key] > 0) {
                     req.user.progressTimestamps.push(challengesHash[key]);
                 }
             }
-<<<<<<< HEAD
-=======
 
             var timeStamps = [];
             R.keys(req.user.challengesHash).forEach(function(key) {
@@ -231,7 +226,6 @@
                 "use strict";
                 return elem.completedDate !== 0;
               });
->>>>>>> 03022c68
             req.user.pointsNeedMigration = false;
             req.user.save();
         }
@@ -339,18 +333,6 @@
                 name: elem.name,
                 difficulty: elem.difficulty,
                 _id: elem._id
-<<<<<<< HEAD
-            }
-        })
-            .sort(function(a, b) {
-                return a.difficulty - b.difficulty;
-            })
-            .map (function(elem) {
-            return {
-                name : elem.name,
-                _id: elem._id
-            }
-=======
             };
         })
         .sort(function(a, b) {
@@ -361,7 +343,6 @@
                 name: elem.name,
                 _id: elem._id
             };
->>>>>>> 03022c68
         });
     },
     whichEnvironment: function() {
