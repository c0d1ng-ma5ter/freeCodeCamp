var _ = require('lodash'),
  debug = require('debug')('freecc:cntr:bonfires'),
  Bonfire = require('./../models/Bonfire'),
  User = require('./../models/User'),
  resources = require('./resources'),
  R = require('ramda');
  MDNlinks = require('./../seed_data/bonfireMDNlinks');

/**
 * Bonfire controller
 */

exports.showAllBonfires = function(req, res) {
  var completedBonfires = [];
  if(req.user) {
      completedBonfires = req.user.completedBonfires.map(function (elem) {
          return elem._id;
      });
  }
  var noDuplicateBonfires = R.uniq(completedBonfires);
  var data = {};
  data.bonfireList = resources.allBonfireNames();
  data.completedList = noDuplicateBonfires;
  res.send(data);
};

exports.index = function(req, res) {
  res.render('bonfire/show.jade', {
    completedWith: null,
    title: 'Bonfire Playground',
    name: 'Bonfire Playground',
    difficulty: 0,
    brief: 'Feel free to play around!',
    details: '',
    tests: [],
    challengeSeed: '',
    cc: req.user ? req.user.bonfiresHash : undefined,
    progressTimestamps: req.user ? req.user.progressTimestamps : undefined,
    verb: resources.randomVerb(),
    phrase: resources.randomPhrase(),
    compliments: resources.randomCompliment(),
    bonfires: [],
    bonfireHash: 'test'

  });
};

exports.returnNextBonfire = function(req, res, next) {
<<<<<<< HEAD
  if (!req.user) {
    return res.redirect('../bonfires/meet-bonfire');
  }
  var completed = req.user.completedBonfires.map(function (elem) {
    return elem._id;
  });

  req.user.uncompletedBonfires = resources.allBonfireIds().filter(function (elem) {
    if (completed.indexOf(elem) === -1) {
      return elem;
=======
    if (!req.user) {
        return res.redirect('../bonfires/meet-bonfire');
>>>>>>> 9c67d498
    }
  });
  req.user.save();

<<<<<<< HEAD
  var uncompletedBonfires = req.user.uncompletedBonfires;

  var displayedBonfires =  Bonfire.find({'_id': uncompletedBonfires[0]});
  displayedBonfires.exec(function(err, bonfire) {
    if (err) {
      return next(err);
    }
    bonfire = bonfire.pop();
    if (bonfire === undefined) {
      req.flash('errors', {
        msg: "It looks like you've completed all the bonfires we have available. Good job!"
      });
      return res.redirect('../bonfires/meet-bonfire');
    }
    var nameString = bonfire.name.toLowerCase().replace(/\s/g, '-');
    return res.redirect('../bonfires/' + nameString);
  });
=======
    req.user.uncompletedBonfires = resources.allBonfireIds().filter(function (elem) {
        if (completed.indexOf(elem) === -1) {
            return elem;
        }
    });
    req.user.save(function(err) {
        if (err) return next(err);
        var uncompletedBonfires = req.user.uncompletedBonfires;
        var displayedBonfires =  Bonfire.find({'_id': uncompletedBonfires[0]});
        displayedBonfires.exec(function(err, bonfire) {
            if (err) {
                return next(err);
            }
            bonfire = bonfire.pop();
            if (bonfire === undefined) {
                req.flash('errors', {
                    msg: "It looks like you've completed all the bonfires we have available. Good job!"
                });
                return res.redirect('../bonfires/meet-bonfire');
            }
            nameString = bonfire.name.toLowerCase().replace(/\s/g, '-');
            return res.redirect('../bonfires/' + nameString);
        });
    });
>>>>>>> 9c67d498
};

exports.returnIndividualBonfire = function(req, res, next) {
  var dashedName = req.params.bonfireName;

  var bonfireName = dashedName.replace(/\-/g, ' ');

<<<<<<< HEAD
  Bonfire.find({'name': new RegExp(bonfireName, 'i')}, function(err, bonfire) {
    if (err) {
      next(err);
    }
=======
    Bonfire.find({"name" : new RegExp(bonfireName, 'i')}, function(err, bonfire) {
        if (err) {
            return next(err);
        }


        if (bonfire.length < 1) {
            req.flash('errors', {
                msg: "404: We couldn't find a bonfire with that name. Please double check the name."
            });
>>>>>>> 9c67d498


    if (bonfire.length < 1) {
      req.flash('errors', {
        msg: "404: We couldn't find a bonfire with that name. Please double check the name."
      });

      return res.redirect('/bonfires');
    }

    bonfire = bonfire.pop();
    var dashedNameFull = bonfire.name.toLowerCase().replace(/\s/g, '-');
    if (dashedNameFull != dashedName) {
      return res.redirect('../bonfires/' + dashedNameFull);
    }
    res.render('bonfire/show', {
        completedWith: null,
        title: bonfire.name,
        dashedName: dashedName,
        name: bonfire.name,
        difficulty: Math.floor(+bonfire.difficulty),
        brief: bonfire.description[0],
        details: bonfire.description.slice(1),
        tests: bonfire.tests,
        challengeSeed: bonfire.challengeSeed,
        points: req.user ? req.user.points : undefined,
        verb: resources.randomVerb(),
        phrase: resources.randomPhrase(),
        compliment: resources.randomCompliment(),
        bonfires: bonfire,
        bonfireHash: bonfire._id,
        MDNkeys: bonfire.MDNlinks,
        MDNlinks: getMDNlinks(bonfire.MDNlinks)
    });
  });
};

/**
 * Bonfire Generator
 * @param req Request Object
 * @param res Response Object
 * @returns void
 */

exports.returnGenerator = function(req, res) {
  res.render('bonfire/generator', {
    title: null,
    name: null,
    difficulty: null,
    brief: null,
    details: null,
    tests: null,
    challengeSeed: null,
    bonfireHash: randomString()
  });
};

/**
 * Post for bonfire generation
 */

function randomString() {
  var chars = '0123456789abcdef';
  var string_length = 23;
  var randomstring = 'a';
  for (var i = 0; i < string_length; i++) {
    var rnum = Math.floor(Math.random() * chars.length);
    randomstring += chars.substring(rnum, rnum + 1);
  }
  return randomstring;
}

/**
 * Helper function to populate the MDN links array.
 */

function getMDNlinks(links) {
  // takes in an array of links, which are strings
  var populatedLinks = [];

  // for each key value, push the corresponding link from the MDNlinks object into a new array
  links.forEach(function(value, index) {
    populatedLinks.push(MDNlinks[value]);
  });

  return populatedLinks;

};

/**
 *
 */

exports.testBonfire = function(req, res) {
  var bonfireName = req.body.name,
    bonfireTests = req.body.tests,
    bonfireDifficulty = req.body.difficulty,
    bonfireDescription = req.body.description,
    bonfireChallengeSeed = req.body.challengeSeed;
  bonfireTests = bonfireTests.split('\r\n');
  bonfireDescription = bonfireDescription.split('\r\n');
  bonfireTests.filter(getRidOfEmpties);
  bonfireDescription.filter(getRidOfEmpties);
  bonfireChallengeSeed = bonfireChallengeSeed.replace('\r', '');

  res.render('bonfire/show', {
    completedWith: null,
    title: bonfireName,
    name: bonfireName,
    difficulty: +bonfireDifficulty,
    brief: bonfireDescription[0],
    details: bonfireDescription.slice(1),
    tests: bonfireTests,
    challengeSeed: bonfireChallengeSeed,
    cc: req.user ? req.user.bonfiresHash : undefined,
    progressTimestamps: req.user ? req.user.progressTimestamps : undefined,
    verb: resources.randomVerb(),
    phrase: resources.randomPhrase(),
    compliment: resources.randomCompliment(),
    bonfires: [],
    bonfireHash: 'test'
  });
};

function getRidOfEmpties(elem) {
  if (elem.length > 0) {
    return elem;
  }
}

exports.publicGenerator = function(req, res) {
  res.render('bonfire/public-generator');
};

exports.generateChallenge = function(req, res) {
  var bonfireName = req.body.name,
    bonfireTests = req.body.tests,
    bonfireDifficulty = req.body.difficulty,
    bonfireDescription = req.body.description,
    bonfireChallengeSeed = req.body.challengeSeed;
  bonfireTests = bonfireTests.split('\r\n');
  bonfireDescription = bonfireDescription.split('\r\n');
  bonfireTests.filter(getRidOfEmpties);
  bonfireDescription.filter(getRidOfEmpties);
  bonfireChallengeSeed = bonfireChallengeSeed.replace('\r', '');


  var response = {
    _id: randomString(),
    name: bonfireName,
    difficulty: bonfireDifficulty,
    description: bonfireDescription,
    challengeSeed: bonfireChallengeSeed,
    tests: bonfireTests
  };
  res.send(response);
};

exports.completedBonfire = function (req, res, next) {
<<<<<<< HEAD
  var isCompletedWith = req.body.bonfireInfo.completedWith || '';
  var isCompletedDate = Math.round(+new Date());
  var bonfireHash = req.body.bonfireInfo.bonfireHash;
  var isSolution = req.body.bonfireInfo.solution;
  var bonfireName = req.body.bonfireInfo.bonfireName;

  if (isCompletedWith) {
    var paired = User.find({'profile.username': isCompletedWith
      .toLowerCase()}).limit(1);
    paired.exec(function (err, pairedWith) {
      if (err) {
        return next(err);
      } else {
        var index = req.user.uncompletedBonfires.indexOf(bonfireHash);
        if (index > -1) {
          req.user.progressTimestamps.push(Date.now() || 0);
          req.user.uncompletedBonfires.splice(index, 1);
        }
        pairedWith = pairedWith.pop();

        index = pairedWith.uncompletedBonfires.indexOf(bonfireHash);
        if (index > -1) {
          pairedWith.progressTimestamps.push(Date.now() || 0);
          pairedWith.uncompletedBonfires.splice(index, 1);
=======
    var isCompletedWith = req.body.bonfireInfo.completedWith || undefined;
    var isCompletedDate = Math.round(+new Date() / 1000);
    var bonfireHash = req.body.bonfireInfo.bonfireHash;
    var isSolution = req.body.bonfireInfo.solution;

    if (isCompletedWith) {
        var paired = User.find({"profile.username": isCompletedWith.toLowerCase()}).limit(1);
        paired.exec(function (err, pairedWith) {
            if (err) {
                return next(err);
            } else {
                var index = req.user.uncompletedBonfires.indexOf(bonfireHash);
                if (index > -1) {
                    req.user.points++;
                    req.user.uncompletedBonfires.splice(index, 1)
                }
                pairedWith = pairedWith.pop();

                index = pairedWith.uncompletedBonfires.indexOf(bonfireHash);
                if (index > -1) {
                    pairedWith.points++;
                    pairedWith.uncompletedBonfires.splice(index, 1);

                }

                pairedWith.completedBonfires.push({
                    _id: bonfireHash,
                    completedWith: req.user._id,
                    completedDate: isCompletedDate,
                    solution: isSolution
                });

                req.user.completedBonfires.push({
                    _id: bonfireHash,
                    completedWith: pairedWith._id,
                    completedDate: isCompletedDate,
                    solution: isSolution
                })

                req.user.save(function (err, user) {
                    if (err) {
                        return next(err);
                    }
                    pairedWith.save(function (err, paired) {
                        if (err) {
                            return next(err);
                        }
                        if (user && paired) {
                            res.send(true);
                        }
                    })
                });
            }
        })
    } else {
>>>>>>> 9c67d498

        }

        pairedWith.completedBonfires.push({
          _id: bonfireHash,
          name: bonfireName,
          completedWith: req.user._id,
          completedDate: isCompletedDate,
          solution: isSolution
        });

        req.user.completedBonfires.push({
          _id: bonfireHash,
          name: bonfireName,
          completedWith: pairedWith._id,
          completedDate: isCompletedDate,
          solution: isSolution
        });

        req.user.save(function (err, user) {
          if (err) {
            return next(err);
          }
          pairedWith.save(function (err, paired) {
            if (err) {
<<<<<<< HEAD
              return next(err);
=======
                return next(err);
>>>>>>> 9c67d498
            }
            if (user && paired) {
              res.send(true);
            }
          });
        });
      }
    });
  } else {
    console.log('look here!', bonfireName);
    req.user.completedBonfires.push({
      _id: bonfireHash,
      name: bonfireName,
      completedWith: null,
      completedDate: isCompletedDate,
      solution: isSolution
    });

    var index = req.user.uncompletedBonfires.indexOf(bonfireHash);
    if (index > -1) {

      req.user.progressTimestamps.push(Date.now() || 0);
      req.user.uncompletedBonfires.splice(index, 1);
    }

    req.user.save(function (err, user) {
      if (err) {
        return next(err);
      }
      if (user) {
        debug('Saving user');
        res.send(true);
      }
    });
  }
};<|MERGE_RESOLUTION|>--- conflicted
+++ resolved
@@ -46,7 +46,6 @@
 };
 
 exports.returnNextBonfire = function(req, res, next) {
-<<<<<<< HEAD
   if (!req.user) {
     return res.redirect('../bonfires/meet-bonfire');
   }
@@ -57,15 +56,10 @@
   req.user.uncompletedBonfires = resources.allBonfireIds().filter(function (elem) {
     if (completed.indexOf(elem) === -1) {
       return elem;
-=======
-    if (!req.user) {
-        return res.redirect('../bonfires/meet-bonfire');
->>>>>>> 9c67d498
     }
   });
   req.user.save();
 
-<<<<<<< HEAD
   var uncompletedBonfires = req.user.uncompletedBonfires;
 
   var displayedBonfires =  Bonfire.find({'_id': uncompletedBonfires[0]});
@@ -83,32 +77,6 @@
     var nameString = bonfire.name.toLowerCase().replace(/\s/g, '-');
     return res.redirect('../bonfires/' + nameString);
   });
-=======
-    req.user.uncompletedBonfires = resources.allBonfireIds().filter(function (elem) {
-        if (completed.indexOf(elem) === -1) {
-            return elem;
-        }
-    });
-    req.user.save(function(err) {
-        if (err) return next(err);
-        var uncompletedBonfires = req.user.uncompletedBonfires;
-        var displayedBonfires =  Bonfire.find({'_id': uncompletedBonfires[0]});
-        displayedBonfires.exec(function(err, bonfire) {
-            if (err) {
-                return next(err);
-            }
-            bonfire = bonfire.pop();
-            if (bonfire === undefined) {
-                req.flash('errors', {
-                    msg: "It looks like you've completed all the bonfires we have available. Good job!"
-                });
-                return res.redirect('../bonfires/meet-bonfire');
-            }
-            nameString = bonfire.name.toLowerCase().replace(/\s/g, '-');
-            return res.redirect('../bonfires/' + nameString);
-        });
-    });
->>>>>>> 9c67d498
 };
 
 exports.returnIndividualBonfire = function(req, res, next) {
@@ -116,23 +84,10 @@
 
   var bonfireName = dashedName.replace(/\-/g, ' ');
 
-<<<<<<< HEAD
   Bonfire.find({'name': new RegExp(bonfireName, 'i')}, function(err, bonfire) {
     if (err) {
       next(err);
     }
-=======
-    Bonfire.find({"name" : new RegExp(bonfireName, 'i')}, function(err, bonfire) {
-        if (err) {
-            return next(err);
-        }
-
-
-        if (bonfire.length < 1) {
-            req.flash('errors', {
-                msg: "404: We couldn't find a bonfire with that name. Please double check the name."
-            });
->>>>>>> 9c67d498
 
 
     if (bonfire.length < 1) {
@@ -220,7 +175,7 @@
 
   return populatedLinks;
 
-};
+}
 
 /**
  *
@@ -232,11 +187,11 @@
     bonfireDifficulty = req.body.difficulty,
     bonfireDescription = req.body.description,
     bonfireChallengeSeed = req.body.challengeSeed;
-  bonfireTests = bonfireTests.split('\r\n');
-  bonfireDescription = bonfireDescription.split('\r\n');
-  bonfireTests.filter(getRidOfEmpties);
-  bonfireDescription.filter(getRidOfEmpties);
-  bonfireChallengeSeed = bonfireChallengeSeed.replace('\r', '');
+    bonfireTests = bonfireTests.split('\r\n');
+    bonfireDescription = bonfireDescription.split('\r\n');
+    bonfireTests.filter(getRidOfEmpties);
+    bonfireDescription.filter(getRidOfEmpties);
+    bonfireChallengeSeed = bonfireChallengeSeed.replace('\r', '');
 
   res.render('bonfire/show', {
     completedWith: null,
@@ -273,11 +228,11 @@
     bonfireDifficulty = req.body.difficulty,
     bonfireDescription = req.body.description,
     bonfireChallengeSeed = req.body.challengeSeed;
-  bonfireTests = bonfireTests.split('\r\n');
-  bonfireDescription = bonfireDescription.split('\r\n');
-  bonfireTests.filter(getRidOfEmpties);
-  bonfireDescription.filter(getRidOfEmpties);
-  bonfireChallengeSeed = bonfireChallengeSeed.replace('\r', '');
+    bonfireTests = bonfireTests.split('\r\n');
+    bonfireDescription = bonfireDescription.split('\r\n');
+    bonfireTests.filter(getRidOfEmpties);
+    bonfireDescription.filter(getRidOfEmpties);
+    bonfireChallengeSeed = bonfireChallengeSeed.replace('\r', '');
 
 
   var response = {
@@ -292,7 +247,6 @@
 };
 
 exports.completedBonfire = function (req, res, next) {
-<<<<<<< HEAD
   var isCompletedWith = req.body.bonfireInfo.completedWith || '';
   var isCompletedDate = Math.round(+new Date());
   var bonfireHash = req.body.bonfireInfo.bonfireHash;
@@ -317,63 +271,6 @@
         if (index > -1) {
           pairedWith.progressTimestamps.push(Date.now() || 0);
           pairedWith.uncompletedBonfires.splice(index, 1);
-=======
-    var isCompletedWith = req.body.bonfireInfo.completedWith || undefined;
-    var isCompletedDate = Math.round(+new Date() / 1000);
-    var bonfireHash = req.body.bonfireInfo.bonfireHash;
-    var isSolution = req.body.bonfireInfo.solution;
-
-    if (isCompletedWith) {
-        var paired = User.find({"profile.username": isCompletedWith.toLowerCase()}).limit(1);
-        paired.exec(function (err, pairedWith) {
-            if (err) {
-                return next(err);
-            } else {
-                var index = req.user.uncompletedBonfires.indexOf(bonfireHash);
-                if (index > -1) {
-                    req.user.points++;
-                    req.user.uncompletedBonfires.splice(index, 1)
-                }
-                pairedWith = pairedWith.pop();
-
-                index = pairedWith.uncompletedBonfires.indexOf(bonfireHash);
-                if (index > -1) {
-                    pairedWith.points++;
-                    pairedWith.uncompletedBonfires.splice(index, 1);
-
-                }
-
-                pairedWith.completedBonfires.push({
-                    _id: bonfireHash,
-                    completedWith: req.user._id,
-                    completedDate: isCompletedDate,
-                    solution: isSolution
-                });
-
-                req.user.completedBonfires.push({
-                    _id: bonfireHash,
-                    completedWith: pairedWith._id,
-                    completedDate: isCompletedDate,
-                    solution: isSolution
-                })
-
-                req.user.save(function (err, user) {
-                    if (err) {
-                        return next(err);
-                    }
-                    pairedWith.save(function (err, paired) {
-                        if (err) {
-                            return next(err);
-                        }
-                        if (user && paired) {
-                            res.send(true);
-                        }
-                    })
-                });
-            }
-        })
-    } else {
->>>>>>> 9c67d498
 
         }
 
@@ -399,11 +296,7 @@
           }
           pairedWith.save(function (err, paired) {
             if (err) {
-<<<<<<< HEAD
               return next(err);
-=======
-                return next(err);
->>>>>>> 9c67d498
             }
             if (user && paired) {
               res.send(true);
@@ -413,7 +306,6 @@
       }
     });
   } else {
-    console.log('look here!', bonfireName);
     req.user.completedBonfires.push({
       _id: bonfireHash,
       name: bonfireName,
