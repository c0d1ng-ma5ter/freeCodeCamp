--- conflicted
+++ resolved
@@ -2,10 +2,6 @@
   "name": "freecodecamp",
   "version": "0.0.0",
   "homepage": "http://freecodecamp.com",
-  "authors": [
-    "Quincy Larson <michaelqlarson@gmail.com>"
-  ],
-  "license": "MIT",
   "private": true,
   "ignore": [
     "**/.*",
@@ -22,17 +18,10 @@
     "bootstrap": "~3.3.4",
     "font-awesome": "~4.3.0",
     "moment": "~2.10.2",
-<<<<<<< HEAD
-    "ramda": "~0.13.0",
-    "jshint": "~2.7.0",
-    "lightbox2": "~2.8.1"
-=======
-    "angular-bootstrap": "~0.13.0",
     "jshint": "~2.9.0",
     "lightbox2": "~2.8.1",
     "rxjs": "~4.0.6",
     "CodeMirror": "~5.8.0",
     "chai": "~3.4.1"
->>>>>>> 887578ab
   }
 }