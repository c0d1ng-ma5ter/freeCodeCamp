extends ../layout
block content
    script.
<<<<<<< HEAD
        var completedChallenges = !{JSON.stringify(completedChallengeList)};
        var challengeList = !{JSON.stringify(challengeList)};
=======
        var challenges = !{JSON.stringify(challenges)};
    .bg-danger.default-border-radius
        p &nbsp;&nbsp;&nbsp;&nbsp;
            a(href='https://github.com/FreeCodeCamp/freecodecamp/wiki/beta' target='_blank') You're using our experimental beta site. None of your progress here will be saved. Please click this to learn more.
>>>>>>> 8dabd399
    .panel.panel-info
        .panel-heading.text-center
            h1 Challenge Map
        .panel-body
            if (Math.random() > 0.999)
                img.img-responsive.img-center.border-radius-5(src='https://s3.amazonaws.com/freecodecamp/wide-social-banner-dino.png')
                audio(autoplay src='https://s3.amazonaws.com/freecodecamp/t-rex-roar.mp3')
            else
                img.img-responsive.img-center.border-radius-5(src='https://s3.amazonaws.com/freecodecamp/wide-social-banner.png')
            .col-xs-12.col-md-10.col-md-offset-1
                h2.text-center
                    span.text-primary #{camperCount} &thinsp;
                    | campers have joined our community
                    br
                    | since we launched &thinsp;
                    span.text-primary #{daysRunning} &thinsp;
                    | days ago.
                .spacer
                .row
                    .col-xs-12.col-sm-8.col-sm-offset-2
                        h3 800 Hours of Practice:
                ol
                    for challengeBlock in blocks
                        .row
                            if (user)
                                if (challengeBlock.completed === 100)
                                    .hidden-xs.col-sm-3.col-md-2.text-primary.ion-checkmark-circled.padded-ionic-icon.text-center.large-p.negative-10
                                    .col-xs-12.col-sm-9.col-md-10
                                        li.large-p.faded.negative-10
                                            a(href='#' + challengeBlock.dashedName)= challengeBlock.name
                                else
                                    .hidden-xs.col-sm-3.col-md-2
                                        .progress.progress-bar-padding.text-center.thin-progress-bar
                                            .progress-bar(role='progressbar', aria-valuenow=(challengeBlock.completed), aria-valuemin='0', aria-valuemax='100', style='width: ' + challengeBlock.completed + '%;')
                                    .col-xs-12.col-sm-9.col-md-10
                                        li.large-p.negative-10
                                            a(href='#' + challengeBlock.dashedName)= challengeBlock.name
                            else
                                .hidden-xs.col-sm-3.col-md-2
                                    span.negative-10
                                .col-xs-12.col-sm-9.col-md-10
                                    li.large-p.negative-10
                                        a(href='#' + challengeBlock.dashedName)= challengeBlock.name

                .row
                    .col-xs-12.col-sm-8.col-sm-offset-2.negative-28
                        h3 800 Hours of &thinsp;
                            a(href="/nonprofits/directory") Real World Work Experience
                            | :
                ol
                    .row
                        .hidden-xs.col-sm-3.col-md-2.ion-locked.padded-ionic-icon.text-center.large-p.negative-10
                        .col-xs-12.col-sm-9.col-md-10
                            li.large-p.negative-10 100-hour Nonprofit Project
                    .row
                        .hidden-xs.col-sm-3.col-md-2.ion-locked.padded-ionic-icon.text-center.large-p.negative-10
                        .col-xs-12.col-sm-9.col-md-10
                            li.large-p.negative-10 200-hour Nonprofit Project #1
                    .row
                        .hidden-xs.col-sm-3.col-md-2.ion-locked.padded-ionic-icon.text-center.large-p.negative-10
                        .col-xs-12.col-sm-9.col-md-10
                            li.large-p.negative-10 200-hour Nonprofit Project #2
                    .row
                        .hidden-xs.col-sm-3.col-md-2.ion-locked.padded-ionic-icon.text-center.large-p.negative-10
                        .col-xs-12.col-sm-9.col-md-10
                            li.large-p.negative-10 300-hour Nonprofit Project
                hr

                for challengeBlock in blocks
                    .row
                        a(href='#' name=challengeBlock.dashedName)
                        .spacer.negative-55

                    .row
                        .col-xs-12.col-sm-8.col-sm-offset-2
                            h3 #{challengeBlock.name}
                    .row
                        .col-xs-12
                            ol
                                for challenge in challengeBlock.challenges
                                    if challenge.completed
                                        .row
                                            .hidden-xs.col-sm-3.col-md-2.text-primary.ion-checkmark-circled.padded-ionic-icon.text-center.large-p.negative-10
                                            .col-xs-12.col-sm-9.col-md-10
                                                li.faded.large-p.negative-10
                                                    a(href="/challenges/#{challenge.dashedName}")= challenge.title

                                    else
                                        .row
                                            .hidden-xs.col-sm-3.col-md-2
                                                span.negative-10
                                            .col-xs-12.col-sm-9.col-md-10
                                                li.large-p.negative-10
                                                    a(href="/challenges/#{challenge.dashedName}")= challenge.title

    //#announcementModal.modal(tabindex='-1')
    //    .modal-dialog.animated.fadeInUp.fast-animation
    //        .modal-content
    //            .modal-header.challenge-list-header Add us to your LinkedIn profile
    //                a.close.closing-x(href='#', data-dismiss='modal', aria-hidden='true') ×
    //            .modal-body
    //                h3.text-left LinkedIn now recognizes Free Code Camp as a university.
    //                img.img-responsive.img-center(src='https://www.evernote.com/l/AHTzkHwtg-BHj57bqqDL7WFF8WgrI5V8cxwB/image.png')
    //                h3.text-left It takes less than a minute to add Free Code Camp to your LinkedIn profile.
    //                a.btn.btn-lg.btn-info.btn-block(name='_csrf', value=_csrf, aria-hidden='true', href='/linkedin', target='_blank') Show me how to do this
    //                a.btn.btn-lg.btn-primary.btn-block(href='#', data-dismiss='modal', aria-hidden='true') Thanks for the heads-up
    //script.
    //    $(document).ready(function () {
    //        if (!localStorage || !localStorage.linkedIn) {
    //            $('#announcementModal').modal('show');
    //            localStorage.linkedIn = "true";
    //        }
    //    });<|MERGE_RESOLUTION|>--- conflicted
+++ resolved
@@ -1,15 +1,10 @@
 extends ../layout
 block content
     script.
-<<<<<<< HEAD
-        var completedChallenges = !{JSON.stringify(completedChallengeList)};
-        var challengeList = !{JSON.stringify(challengeList)};
-=======
         var challenges = !{JSON.stringify(challenges)};
     .bg-danger.default-border-radius
         p &nbsp;&nbsp;&nbsp;&nbsp;
             a(href='https://github.com/FreeCodeCamp/freecodecamp/wiki/beta' target='_blank') You're using our experimental beta site. None of your progress here will be saved. Please click this to learn more.
->>>>>>> 8dabd399
     .panel.panel-info
         .panel-heading.text-center
             h1 Challenge Map
