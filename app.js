--- conflicted
+++ resolved
@@ -52,11 +52,7 @@
 
 mongoose.connect(secrets.db);
 mongoose.connection.on('error', function() {
-<<<<<<< HEAD
-    console.error('MongoDB Connection Error. Make sure MongoDB is running.');
-=======
   console.error('MongoDB Connection Error. Please make sure that MongoDB is running.');
->>>>>>> d2a82067
 });
 
 /**
@@ -74,12 +70,8 @@
 app.set('view engine', 'jade');
 app.use(compress());
 app.use(connectAssets({
-<<<<<<< HEAD
     paths: [path.join(__dirname, 'public/css'), path.join(__dirname, 'public/js')],
     helperContext: app.locals
-=======
-  paths: [path.join(__dirname, 'public/css'), path.join(__dirname, 'public/js')]
->>>>>>> d2a82067
 }));
 app.use(logger('dev'));
 app.use(bodyParser.json());
@@ -88,7 +80,6 @@
 app.use(methodOverride());
 app.use(cookieParser());
 app.use(session({
-<<<<<<< HEAD
     resave: true,
     saveUninitialized: true,
     secret: secrets.sessionSecret,
@@ -96,12 +87,6 @@
         url: secrets.db,
         'auto_reconnect': true
     })
-=======
-  resave: true,
-  saveUninitialized: true,
-  secret: secrets.sessionSecret,
-  store: new MongoStore({ url: secrets.db, auto_reconnect: true })
->>>>>>> d2a82067
 }));
 app.use(passport.initialize());
 app.use(passport.session());
@@ -128,12 +113,8 @@
     req.session.returnTo = req.path;
     next();
 });
-<<<<<<< HEAD
-
-app.use(express.static(path.join(__dirname, 'public'), { maxAge: week }));
-=======
+
 app.use(express.static(path.join(__dirname, 'public'), { maxAge: 31557600000 }));
->>>>>>> d2a82067
 
 /**
  * Main routes.
