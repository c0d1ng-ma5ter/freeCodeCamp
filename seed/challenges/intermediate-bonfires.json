{
  "name": "Intermediate Algorithm Scripting",
  "order": 0.009,
  "challenges": [
    {
      "id": "a3566b1109230028080c9345",
      "title": "Sum All Numbers in a Range",
      "difficulty": "2.00",
      "description": [
        "We'll pass you an array of two numbers. Return the sum of those two numbers and all numbers between them.",
        "The lowest number will not always come first.",
        "Remember to use <a href='//github.com/FreeCodeCamp/freecodecamp/wiki/How-to-get-help-when-you-get-stuck' target='_blank'>Read-Search-Ask</a> if you get stuck. Try to pair program. Write your own code."
      ],
      "challengeSeed": [
        "function sumAll(arr) {",
        "  return 1;",
        "}",
        "",
        "sumAll([1, 4]);"
      ],
      "tests": [
        "assert(typeof(sumAll([1, 4])) === 'number', '.');",
        "assert(sumAll([1, 4]) === 10, '<code>[1, 4]</code> should return <code>10</code>.');",
        "assert(sumAll([4, 1]) === 10, '<code>[4, 1]</code> should return <code>10</code>.');",
        "assert(sumAll([5, 10]) === 45, '<code>[5, 10]</code> should return <code>45</code>.');",
        "assert(sumAll([10, 5]) === 45, '<code>[10, 5]</code> should return <code>45</code>';"
      ],
      "MDNlinks": [
        "Math.max()",
        "Math.min()",
        "Array.reduce()"
      ],
      "type": "bonfire",
      "challengeType": 5,
      "nameCn": "",
      "descriptionCn": [],
      "nameFr": "",
      "descriptionFr": [],
      "nameRu": "",
      "descriptionRu": [],
      "nameEs": "",
      "descriptionEs": [],
      "namePt": "",
      "descriptionPt": []
    },
    {
      "id": "a5de63ebea8dbee56860f4f2",
      "title": "Diff Two Arrays",
      "difficulty": "2.01",
      "description": [
        "Compare two arrays and return a new array with any items not found in both of the original arrays.",
        "Remember to use <a href='//github.com/FreeCodeCamp/freecodecamp/wiki/How-to-get-help-when-you-get-stuck' target='_blank'>Read-Search-Ask</a> if you get stuck. Try to pair program. Write your own code."
      ],
      "challengeSeed": [
        "function diff(arr1, arr2) {",
        "  var newArr = [];",
        "  // Same, same; but different.",
        "  return newArr;",
        "}",
        "",
        "diff([1, 2, 3, 5], [1, 2, 3, 4, 5]);"
      ],
      "tests": [
        "assert(typeof(diff([1, 2, 3, 5], [1, 2, 3, 4, 5])) === 'array', '<code>diff&#40;&#41;</code> should return an array.');",
        "assert(diff(['diorite', 'andesite', 'grass', 'dirt', 'pink wool', 'dead shrub'], ['diorite', 'andesite', 'grass', 'dirt', 'dead shrub']) === ['pink wool'], '<code>['diorite', 'andesite', 'grass', 'dirt', 'pink wool', 'dead shrub'], ['diorite', 'andesite', 'grass', 'dirt', 'dead shrub']<code> should return <code>['pink wool']</code>.');",
        "assert(diff(['andesite', 'grass', 'dirt', 'dead shrub'], ['andesite', 'grass', 'dirt', 'dead shrub']), [], 'arrays with no difference', '.');",
        "assert(diff([1, 2, 3, 5], [1, 2, 3, 4, 5]) === [4], 'arrays with numbers', '.');",
        "assert(diff([], ['snuffleupagus', 'cookie monster', 'elmo']), ['snuffleupagus', 'cookie monster', 'elmo'], 'empty array');",
        "assert.includeMembers(diff([1, 'calf', 3, 'piglet'], [1, 'calf', 3, 4]), ['piglet', 4], 'arrays with numbers and strings', '.');",
        "assert.includeMembers(diff(['andesite', 'grass', 'dirt', 'pink wool', 'dead shrub'], ['diorite', 'andesite', 'grass', 'dirt', 'dead shrub']), ['diorite', 'pink wool'], 'arrays with more than one difference', '.');"
      ],
      "MDNlinks": [
        "Comparison Operators",
        "Array.slice()",
        "Array.filter()",
        "Array.indexOf()",
        "Array.concat()"
      ],
      "type": "bonfire",
      "challengeType": 5,
      "nameCn": "",
      "descriptionCn": [],
      "nameFr": "",
      "descriptionFr": [],
      "nameRu": "",
      "descriptionRu": [],
      "nameEs": "",
      "descriptionEs": [],
      "namePt": "",
      "descriptionPt": []
    },
    {
      "id": "a7f4d8f2483413a6ce226cac",
      "title": "Roman Numeral Converter",
      "tests": [
        "assert(convert(12) === \"XII\");",
        "assert(convert(5) === \"V\");",
        "assert(convert(9) === \"IX\");",
        "assert(convert(29) === \"XXIX\");",
        "assert(convert(16) === \"XVI\");"
      ],
      "difficulty": "2.02",
      "description": [
        "Convert the given number into a roman numeral.",
        "All <a href=\"http://www.mathsisfun.com/roman-numerals.html\" target=\"_blank\">roman numerals</a> answers should be provided in upper-case.",
        "Remember to use <a href='//github.com/FreeCodeCamp/freecodecamp/wiki/How-to-get-help-when-you-get-stuck' target='_blank'>Read-Search-Ask</a> if you get stuck. Try to pair program. Write your own code."
      ],
      "challengeSeed": [
        "function convert(num) {",
        " return num;",
        "}",
        "",
        "convert(36);"
      ],
      "MDNlinks": [
        "Roman Numerals",
        "Array.splice()",
        "Array.indexOf()",
        "Array.join()"
      ],
      "type": "bonfire",
      "challengeType": 5,
      "nameCn": "",
      "descriptionCn": [],
      "nameFr": "",
      "descriptionFr": [],
      "nameRu": "",
      "descriptionRu": [],
      "nameEs": "",
      "descriptionEs": [],
      "namePt": "",
      "descriptionPt": []
    },
    {
      "id": "a8e512fbe388ac2f9198f0fa",
      "title": "Where art thou",
      "difficulty": "2.03",
      "description": [
        "Make a function that looks through an array of objects (first argument) and returns an array of all objects that have matching property and value pairs (second argument). Each property and value pair of the source object has to be present in the object from the collection if it is to be included in the returned array.",
        "For example, if the first argument is <code>[{ first: 'Romeo', last: 'Montague' }, { first: 'Mercutio', last: null }, { first: 'Tybalt', last: 'Capulet' }]</code>, and the second argument is <code>{ last: 'Capulet' }</code>, then you must return the third object from the array (the first argument), because it contains the property and it's value, that was passed on as the second argument.",
        "Remember to use <a href='//github.com/FreeCodeCamp/freecodecamp/wiki/How-to-get-help-when-you-get-stuck' target='_blank'>Read-Search-Ask</a> if you get stuck. Write your own code."
      ],
      "challengeSeed": [
        "function where(collection, source) {",
        "  var arr = [];",
        "  // What's in a name?",
        "  return arr;",
        "}",
        "",
        "where([{ first: 'Romeo', last: 'Montague' }, { first: 'Mercutio', last: null }, { first: 'Tybalt', last: 'Capulet' }], { last: 'Capulet' });"
      ],
      "tests": [
        "assert.deepEqual(where([{ first: 'Romeo', last: 'Montague' }, { first: 'Mercutio', last: null }, { first: 'Tybalt', last: 'Capulet' }], { last: 'Capulet' }), [{ first: 'Tybalt', last: 'Capulet' }], 'should return an array of objects');",
        "assert.deepEqual(where([{ 'a': 1 }, { 'a': 1 }, { 'a': 1, 'b': 2 }], { 'a': 1 }), [{ 'a': 1 }, { 'a': 1 }, { 'a': 1, 'b': 2 }], 'should return with multiples');",
        "assert.deepEqual(where([{ 'a': 1, 'b': 2 }, { 'a': 1 }, { 'a': 1, 'b': 2, 'c': 2 }], { 'a': 1, 'b': 2 }), [{ 'a': 1, 'b': 2 }, { 'a': 1, 'b': 2, 'c': 2 }], 'should return two objects in array');",
        "assert.deepEqual(where([{ 'a': 5 }, { 'a': 5 }, { 'a': 5, 'b': 10 }], { 'a': 5, 'b': 10 }), [{ 'a': 5, 'b': 10 }], 'should return a single object in array');"
      ],
      "MDNlinks": [
        "Global Object",
        "Object.hasOwnProperty()",
        "Object.keys()"
      ],
      "type": "bonfire",
      "challengeType": 5,
      "nameCn": "",
      "descriptionCn": [],
      "nameFr": "",
      "descriptionFr": [],
      "nameRu": "",
      "descriptionRu": [],
      "nameEs": "",
      "descriptionEs": [],
      "namePt": "",
      "descriptionPt": []
    },
    {
      "id": "a0b5010f579e69b815e7c5d6",
      "title": "Search and Replace",
      "tests": [
        "assert(replace(\"Let us go to the store\", \"store\", \"mall\") === \"Let us go to the mall\", '<code>\"Let us go to the store\", \"store\", \"mall\"</code> should return <code>\"Let us go to the mall\", '\"Let us go to the store\", \"store\"</code>.');",
        "assert(replace(\"He is Sleeping on the couch\", \"Sleeping\", \"sitting\") === \"He is Sitting on the couch\", '<code>\"He is Sleeping on the couch\", \"Sleeping\", \"sitting\"</code> should return <code>\"He is Sitting on the couch\"</code>.');",
        "assert(replace(\"This has a spellngi error\", \"spellngi\", \"spelling\") === \"This has a spelling error\", '<code>\"This has a spellngi error\", \"spellngi\", \"spelling\"</code> should return <code>\"This has a spelling error\"</code>.');",
        "assert(replace(\"His name is Tom\", \"Tom\", \"john\") === \"His name is John\", '<code>\"His name is Tom\", \"Tom\", \"john\"</code> should return <code>\"His name is John\"</code>.');",
        "assert(replace(\"Let us get back to more Coding\", \"Coding\", \"bonfires\") === \"Let us get back to more Bonfires\"), '<code>\"Let us get back to more Coding\", \"Coding\", \"bonfires\"</code> should return <code>\"Let us get back to more Bonfires\"</code>');"
      ],
      "difficulty": "2.035",
      "description": [
        "Perform a search and replace on the sentence using the arguments provided and return the new sentence.",
        "First argument is the sentence to perform the search and replace on.",
        "Second argument is the word that you will be replacing (before).",
        "Third argument is what you will be replacing the second argument with (after).",
        "NOTE: Preserve the case of the original word when you are replacing it. For example if you mean to replace the word 'Book' with the word 'dog', it should be replaced as 'Dog'",
        "Remember to use <a href='//github.com/FreeCodeCamp/freecodecamp/wiki/How-to-get-help-when-you-get-stuck' target='_blank'>Read-Search-Ask</a> if you get stuck. Try to pair program. Write your own code."
      ],
      "challengeSeed": [
        "function replace(str, before, after) {",
        " return str;",
        "}",
        "",
        "replace(\"A quick brown fox jumped over the lazy dog\", \"jumped\", \"leaped\");"
      ],
      "MDNlinks": [
        "Array.splice()",
        "String.replace()",
        "Array.join()"
      ],
      "type": "bonfire",
      "challengeType": 5,
      "nameCn": "",
      "descriptionCn": [],
      "nameFr": "",
      "descriptionFr": [],
      "nameRu": "",
      "descriptionRu": [],
      "nameEs": "",
      "descriptionEs": [],
      "namePt": "",
      "descriptionPt": []
    },
    {
      "id": "aa7697ea2477d1316795783b",
      "title": "Pig Latin",
      "tests": [
        "assert(translate(\"california\") === \"aliforniacay\", '<code>\"california\"</code> should return <code>\"aliforniacay\"</code>.');",
        "assert(translate(\"paragraphs\") === \"aragraphspay\", '<code>\"paragraphs\"</code> should return <code>\"aragraphspay\"</code>.');",
        "assert(translate(\"glove\") === \"oveglay\", '<code>\"glove\"</code> should return <code>\"oveglay\".');",
        "assert(translate(\"algorithm\") === \"algorithmway\", '<code>\"algorithm\"</code> should return <code>\"algorithmway\"</code>.');",
        "assert(translate(\"eight\") === \"eightway\"), '<code>\"eight\"</code> should return <code>\"eightway\"</code>.');"
      ],
      "difficulty": "2.04",
      "description": [
        "Translate the provided string to pig latin.",
        "<a href=\"http://en.wikipedia.org/wiki/Pig_Latin\" target=\"_blank\">Pig Latin</a> takes the first consonant (or consonant cluster) of an English word, moves it to the end of the word and suffixes an \"ay\".",
        "If a word begins with a vowel you just add \"way\" to the end.",
        "Remember to use <a href='//github.com/FreeCodeCamp/freecodecamp/wiki/How-to-get-help-when-you-get-stuck' target='_blank'>Read-Search-Ask</a> if you get stuck. Try to pair program. Write your own code."
      ],
      "challengeSeed": [
        "function translate(str) {",
        " return str;",
        "}",
        "",
        "translate(\"consonant\");"
      ],
      "MDNlinks": [
        "Array.indexOf()",
        "Array.push()",
        "Array.join()",
        "String.substr()",
        "String.split()"
      ],
      "type": "bonfire",
      "challengeType": 5,
      "nameCn": "",
      "descriptionCn": [],
      "nameFr": "",
      "descriptionFr": [],
      "nameRu": "",
      "descriptionRu": [],
      "nameEs": "",
      "descriptionEs": [],
      "namePt": "",
      "descriptionPt": []
    },
    {
      "id": "afd15382cdfb22c9efe8b7de",
      "title": "DNA Pairing",
      "tests": [
        "assert(pair(\"ATCGA\") === [['A','T'],['T','A'],['C','G'],['G','C'],['A','T']], '<code>\"ATCGA\"</code> should return <code>[['A','T'],['T','A'],['C','G'],['G','C'],['A','T']]</code>.');",
        "assert(pair(\"TTGAG\") === [['T','A'],['T','A'],['G','C'],['A','T'],['G','C']], '<code>\"TTGAG\"</code> should return <code>[['T','A'],['T','A'],['G','C'],['A','T'],['G','C']]</code>.');",
        "assert(pair(\"CTCTA\") === [['C','G'],['T','A'],['C','G'],['T','A'],['A','T']], '<code>\"CTCTA\"</code> should return <code>[['C','G'],['T','A'],['C','G'],['T','A'],['A','T']]</code>.');"
      ],
      "difficulty": "2.05",
      "description": [
        "The DNA strand is missing the pairing element. Take each character, get its pair, and return the results as a 2d array.",
        "<a href=\"http://en.wikipedia.org/wiki/Base_pair\" target=\"_blank\">Base pairs</a> are a pair of AT and CG. Match the missing element to the provided character.",
        "Return the provided character as the first element in each array.",
        "For example, for the input GCG, return [['G', 'C'], ['C','G'],['G', 'C']]",
        "The character and its pair are paired up in an array, and all the arrays are grouped into one encapsulating array.",
        "Remember to use <a href='//github.com/FreeCodeCamp/freecodecamp/wiki/How-to-get-help-when-you-get-stuck' target='_blank'>Read-Search-Ask</a> if you get stuck. Try to pair program. Write your own code."
      ],
      "challengeSeed": [
        "function pair(str) {",
        " return str;",
        "}",
        "",
        "pair(\"GCG\");"
      ],
      "MDNlinks": [
        "Array.push()",
        "String.split()"
      ],
      "type": "bonfire",
      "challengeType": 5,
      "nameCn": "",
      "descriptionCn": [],
      "nameFr": "",
      "descriptionFr": [],
      "nameRu": "",
      "descriptionRu": [],
      "nameEs": "",
      "descriptionEs": [],
      "namePt": "",
      "descriptionPt": []
    },
    {
      "id": "af7588ade1100bde429baf20",
      "title": "Missing letters",
      "difficulty": "2.05",
      "description": [
        "Find the missing letter in the passed letter range and return it.",
        "If all letters are present in the range, return undefined.",
        "Remember to use <a href='//github.com/FreeCodeCamp/freecodecamp/wiki/How-to-get-help-when-you-get-stuck' target='_blank'>Read-Search-Ask</a> if you get stuck. Try to pair program. Write your own code."
      ],
      "challengeSeed": [
        "function fearNotLetter(str) {",
        "  return str;",
        "}",
        "",
        "fearNotLetter('abce');"
      ],
      "tests": [
        "assert(fearNotLetter('abce') === 'd', '.');",
        "assert(fearNotLetter('bcd')) === undefined, '.');",
        "assert(fearNotLetter('abcdefghjklmno') === 'i', '.');",
        "assert(fearNotLetter('yz')) === undefined, '.');"
      ],
      "MDNlinks": [
        "String.charCodeAt()",
        "String.fromCharCode()"
      ],
      "type": "bonfire",
      "challengeType": 5,
      "nameCn": "",
      "descriptionCn": [],
      "nameFr": "",
      "descriptionFr": [],
      "nameRu": "",
      "descriptionRu": [],
      "nameEs": "",
      "descriptionEs": [],
      "namePt": "",
      "descriptionPt": []
    },
    {
      "id": "a77dbc43c33f39daa4429b4f",
      "title": "Boo who",
      "difficulty": "2.06",
      "description": [
        "Check if a value is classified as a boolean primitive. Return true or false.",
        "Boolean primitives are true and false.",
        "Remember to use <a href='//github.com/FreeCodeCamp/freecodecamp/wiki/How-to-get-help-when-you-get-stuck' target='_blank'>Read-Search-Ask</a> if you get stuck. Try to pair program. Write your own code."
      ],
      "challengeSeed": [
        "function boo(bool) {",
        "  // What is the new fad diet for ghost developers? The Boolean.",
        "  return bool;",
        "}",
        "",
        "boo(null);"
      ],
      "tests": [
        "assert.strictEqual(boo(true), true, '.');",
        "assert.strictEqual(boo(false), true, '.');",
        "assert.strictEqual(boo([1, 2, 3]), false, '.');",
        "assert.strictEqual(boo([].slice), false, '.');",
        "assert.strictEqual(boo({ 'a': 1 }), false, '.');",
        "assert.strictEqual(boo(1), false, '.');",
        "assert.strictEqual(boo(NaN), false, '.');",
        "assert.strictEqual(boo('a'), false);"
      ],
      "MDNlinks": [
        "Boolean Objects"
      ],
      "type": "bonfire",
      "challengeType": 5,
      "nameCn": "",
      "descriptionCn": [],
      "nameFr": "",
      "descriptionFr": [],
      "nameRu": "",
      "descriptionRu": [],
      "nameEs": "",
      "descriptionEs": [],
      "namePt": "",
      "descriptionPt": []
    },
    {
      "id": "a105e963526e7de52b219be9",
      "title": "Sorted Union",
      "difficulty": "2.07",
      "description": [
        "Write a function that takes two or more arrays and returns a new array of unique values in the order of the original provided arrays.",
        "In other words, all values present from all arrays should be included in their original order, but with no duplicates in the final array.",
        "The unique numbers should be sorted by their original order, but the final array should not be sorted in numerical order.",
        "Check the assertion tests for examples.",
        "Remember to use <a href='//github.com/FreeCodeCamp/freecodecamp/wiki/How-to-get-help-when-you-get-stuck' target='_blank'>Read-Search-Ask</a> if you get stuck. Try to pair program. Write your own code."
      ],
      "challengeSeed": [
        "function unite(arr1, arr2, arr3) {",
        "  return arr1;",
        "}",
        "",
        "unite([1, 3, 2], [5, 2, 1, 4], [2, 1]);"
      ],
      "tests": [
        "assert.deepEqual(unite([1, 3, 2], [5, 2, 1, 4], [2, 1]), [1, 3, 2, 5, 4], 'should return the union of the given arrays', '.');",
        "assert.deepEqual(unite([1, 3, 2], [1, [5]], [2, [4]]), [1, 3, 2, [5], [4]], 'should not flatten nested arrays', '.');",
        "assert.deepEqual(unite([1, 2, 3], [5, 2, 1]), [1, 2, 3, 5], 'should correctly handle exactly two arguments', '.');",
        "assert.deepEqual(unite([1, 2, 3], [5, 2, 1, 4], [2, 1], [6, 7, 8]), [ 1, 2, 3, 5, 4, 6, 7, 8 ], 'should correctly handle higher numbers of arguments');"
      ],
      "MDNlinks": [
        "Arguments object",
        "Array.reduce()"
      ],
      "type": "bonfire",
      "challengeType": 5,
      "nameCn": "",
      "descriptionCn": [],
      "nameFr": "",
      "descriptionFr": [],
      "nameRu": "",
      "descriptionRu": [],
      "nameEs": "",
      "descriptionEs": [],
      "namePt": "",
      "descriptionPt": []
    },
    {
      "id": "a6b0bb188d873cb2c8729495",
      "title": "Convert HTML Entities",
      "difficulty": "2.07",
      "description": [
        "Convert the characters \"&\", \"<\", \">\", '\"' (double quote), and \"'\" (apostrophe), in a string to their corresponding HTML entities.",
        "Remember to use <a href='//github.com/FreeCodeCamp/freecodecamp/wiki/How-to-get-help-when-you-get-stuck' target='_blank'>Read-Search-Ask</a> if you get stuck. Try to pair program. Write your own code."
      ],
      "challengeSeed": [
        "function convert(str) {",
        "  // &colon;&rpar;",
        "  return str;",
        "}",
        "",
        "convert('Dolce & Gabbana');"
      ],
      "tests": [
        "assert.match(convert('Dolce & Gabbana'), /Dolce &(amp|AMP|#x00026|#38); Gabbana/, 'should escape characters', '.');",
        "assert.match(convert('Hamburgers < Pizza < Tacos'), /Hamburgers &(lt|LT|#x0003C|#60); Pizza &(lt|LT|#x0003C|#60); Tacos/, 'should escape characters', '.');",
        "assert.match(convert('Sixty > twelve'), /Sixty &(gt|GT|#x0003E|#62); twelve/, 'should escape characters', '.');",
        "assert.match(convert('Stuff in \"quotation marks\"'), /Stuff in &(quot|QUOT|#x00022|#34);quotation marks&(quot|QUOT|#x00022|#34);/, 'should escape characters', '.');",
        "assert.match(convert(\"Shindler's List\"), /Shindler&(apos|#x00027|#39);s List/, 'should escape characters', '.');",
        "assert.match(convert('<>'), /&(lt|LT|#x0003C|#60);&(gt|GT|#x0003E|#62);/, 'should escape characters', '.');",
        "assert.strictEqual(convert('abc'), 'abc', 'should handle strings with nothing to escape');"
      ],
      "MDNlinks": [
        "RegExp",
        "HTML Entities"
      ],
      "type": "bonfire",
      "challengeType": 5,
      "nameCn": "",
      "descriptionCn": [],
      "nameFr": "",
      "descriptionFr": [],
      "nameRu": "",
      "descriptionRu": [],
      "nameEs": "",
      "descriptionEs": [],
      "namePt": "",
      "descriptionPt": []
    },
    {
      "id": "a103376db3ba46b2d50db289",
      "title": "Spinal Tap Case",
      "difficulty": "2.08",
      "description": [
        "Convert a string to spinal case. Spinal case is all-lowercase-words-joined-by-dashes.",
        "Remember to use <a href='//github.com/FreeCodeCamp/freecodecamp/wiki/How-to-get-help-when-you-get-stuck' target='_blank'>Read-Search-Ask</a> if you get stuck. Try to pair program. Write your own code."
      ],
      "challengeSeed": [
        "function spinalCase(str) {",
        "  // \"It's such a fine line between stupid, and clever.\"",
        "  // --David St. Hubbins",
        "  return str;",
        "}",
        "",
        "spinalCase('This Is Spinal Tap');"
      ],
      "tests": [
        "assert.strictEqual(spinalCase('This Is Spinal Tap'), 'this-is-spinal-tap', 'should return spinal case from string with spaces', '.');",
        "assert.strictEqual(spinalCase('thisIsSpinalTap'), 'this-is-spinal-tap', 'should return spinal case from string with camel case', '.');",
        "assert.strictEqual(spinalCase('The_Andy_Griffith_Show'), 'the-andy-griffith-show', 'should return spinal case from string with snake case', '.');",
        "assert.strictEqual(spinalCase('Teletubbies say Eh-oh'), 'teletubbies-say-eh-oh', 'should return spinal case from string with spaces and hyphens');"
      ],
      "MDNlinks": [
        "RegExp",
        "String.replace()"
      ],
      "type": "bonfire",
      "challengeType": 5,
      "nameCn": "",
      "descriptionCn": [],
      "nameFr": "",
      "descriptionFr": [],
      "nameRu": "",
      "descriptionRu": [],
      "nameEs": "",
      "descriptionEs": [],
      "namePt": "",
      "descriptionPt": []
    },
    {
      "id": "a5229172f011153519423690",
      "title": "Sum All Odd Fibonacci Numbers",
      "difficulty": "2.09",
      "description": [
        "Return the sum of all odd Fibonacci numbers up to and including the passed number if it is a Fibonacci number.",
        "The first few numbers of the Fibonacci sequence are 1, 1, 2, 3, 5 and 8, and each subsequent number is the sum of the previous two numbers.",
        "As an example, passing 4 to the function should return 5 because all the odd Fibonacci numbers under 4 are 1, 1, and 3.",
        "Remember to use <a href='//github.com/FreeCodeCamp/freecodecamp/wiki/How-to-get-help-when-you-get-stuck' target='_blank'>Read-Search-Ask</a> if you get stuck. Try to pair program. Write your own code."
      ],
      "challengeSeed": [
        "function sumFibs(num) {",
        "  return num;",
        "}",
        "",
        "sumFibs(4);"
      ],
      "tests": [
        "assert(sumFibs(1)).to.be.a('number', '.');",
        "assert(sumFibs(1000) === 1785, '.');",
        "assert(sumFibs(4000000) === 4613732, '.');",
        "assert(sumFibs(4) === 5, '.');",
        "assert(sumFibs(75024) === 60696, '.');",
        "assert(sumFibs(75025) === 135721);"
      ],
      "MDNlinks": [
        "Remainder"
      ],
      "type": "bonfire",
      "challengeType": 5,
      "nameCn": "",
      "descriptionCn": [],
      "nameFr": "",
      "descriptionFr": [],
      "nameRu": "",
      "descriptionRu": [],
      "nameEs": "",
      "descriptionEs": [],
      "namePt": "",
      "descriptionPt": []
    },
    {
      "id": "a3bfc1673c0526e06d3ac698",
      "title": "Sum All Primes",
      "difficulty": "2.10",
      "description": [
        "Sum all the prime numbers up to and including the provided number.",
        "A prime number is defined as having only two divisors, 1 and itself. For example, 2 is a prime number because it's only divisible by 1 and 2. 1 isn't a prime number, because it's only divisible by itself.",
        "The provided number may not be a prime.",
        "Remember to use <a href='//github.com/FreeCodeCamp/freecodecamp/wiki/How-to-get-help-when-you-get-stuck' target='_blank'>Read-Search-Ask</a> if you get stuck. Try to pair program. Write your own code."
      ],
      "challengeSeed": [
        "function sumPrimes(num) {",
        "  return num;",
        "}",
        "",
        "sumPrimes(10);"
      ],
      "tests": [
        "assert(sumPrimes(10)).to.be.a('number', '.');",
        "assert(sumPrimes(10) === 17, '.');",
        "assert(sumPrimes(977) === 73156);"
      ],
      "MDNlinks": [
        "For Loops",
        "Array.push()"
      ],
      "type": "bonfire",
      "challengeType": 5,
      "nameCn": "",
      "descriptionCn": [],
      "nameFr": "",
      "descriptionFr": [],
      "nameRu": "",
      "descriptionRu": [],
      "nameEs": "",
      "descriptionEs": [],
      "namePt": "",
      "descriptionPt": []
    },
    {
      "id": "ae9defd7acaf69703ab432ea",
      "title": "Smallest Common Multiple",
      "difficulty": "2.11",
      "description": [
        "Find the smallest common multiple of the provided parameters that can be evenly divided by both, as well as by all sequential numbers in the range between these parameters.",
        "The range will be an array of two numbers that will not necessarily be in numerical order.",
          "e.g. for 1 and 3 - find the smallest common multiple of both 1 and 3 that is evenly divisible by all numbers <em>between</em> 1 and 3.",
        "Remember to use <a href='//github.com/FreeCodeCamp/freecodecamp/wiki/How-to-get-help-when-you-get-stuck' target='_blank'>Read-Search-Ask</a> if you get stuck. Try to pair program. Write your own code."
      ],
      "challengeSeed": [
        "function smallestCommons(arr) {",
        "  return arr;",
        "}",
        "",
        "",
        "smallestCommons([1,5]);"
      ],
      "tests": [
        "assert(smallestCommons([1,5])).to.be.a('number', '.');",
        "assert(smallestCommons([1,5]) === 60, '.');",
        "assert(smallestCommons([5,1]) === 60, '.');",
        "assert(smallestCommons([1,13]) === 360360);"
      ],
      "MDNlinks": [
        "Smallest Common Multiple"
      ],
      "type": "bonfire",
      "challengeType": 5,
      "nameCn": "",
      "descriptionCn": [],
      "nameFr": "",
      "descriptionFr": [],
      "nameRu": "",
      "descriptionRu": [],
      "nameEs": "",
      "descriptionEs": [],
      "namePt": "",
      "descriptionPt": []
    },
    {
      "id": "a6e40f1041b06c996f7b2406",
      "title": "Finders Keepers",
      "difficulty": "2.12",
      "description": [
        "Create a function that looks through an array (first argument) and returns the first element in the array that passes a truth test (second argument).",
        "Remember to use <a href='//github.com/FreeCodeCamp/freecodecamp/wiki/How-to-get-help-when-you-get-stuck' target='_blank'>Read-Search-Ask</a> if you get stuck. Try to pair program. Write your own code."
      ],
      "challengeSeed": [
        "function find(arr, func) {",
        "  var num = 0;",
        "  return num;",
        "}",
        "",
        "find([1, 2, 3, 4], function(num){ return num % 2 === 0; });"
      ],
      "tests": [
        "assert.strictEqual(find([1, 3, 5, 8, 9, 10], function(num) { return num % 2 === 0; }), 8, 'should return first found value', '.');",
        "assert.strictEqual(find([1, 3, 5, 9], function(num) { return num % 2 === 0; }), undefined, 'should return undefined if not found');"
      ],
      "MDNlinks": [
        "Array.some()"
      ],
      "type": "bonfire",
      "challengeType": 5,
      "nameCn": "",
      "descriptionCn": [],
      "nameFr": "",
      "descriptionFr": [],
      "nameRu": "",
      "descriptionRu": [],
      "nameEs": "",
      "descriptionEs": [],
      "namePt": "",
      "descriptionPt": []
    },
    {
      "id": "a5deed1811a43193f9f1c841",
      "title": "Drop it",
      "difficulty": "2.13",
      "description": [
        "Drop the elements of an array (first argument), starting from the front, until the predicate (second argument) returns true.",
        "Remember to use <a href='//github.com/FreeCodeCamp/freecodecamp/wiki/How-to-get-help-when-you-get-stuck' target='_blank'>Read-Search-Ask</a> if you get stuck. Try to pair program. Write your own code."
      ],
      "challengeSeed": [
        "function drop(arr, func) {",
        "  // Drop them elements.",
        "  return arr;",
        "}",
        "",
        "drop([1, 2, 3], function(n) {return n < 3; });"
      ],
      "tests": [
<<<<<<< HEAD
        "assert(drop([1, 2, 3, 4], function(n) {return n >= 3; })).to.eqls([3, 4], '.');",
        "assert(drop([1, 2, 3], function(n) {return n > 0; })).to.eqls([1, 2, 3], '.');",
        "assert(drop([1, 2, 3, 4], function(n) {return n > 5; })).to.eqls([]);"
=======
        "expect(drop([1, 2, 3, 4], function(n) {return n >= 3; })).to.eqls([3, 4]);",
        "expect(drop([1, 2, 3], function(n) {return n > 0; })).to.eqls([1, 2, 3]);",
        "expect(drop([1, 2, 3, 4], function(n) {return n > 5; })).to.eqls([]);",
        "expect(drop([1, 2, 3, 7, 4], function(n) { return n > 5; })).to.eqls([7, 4]);"
>>>>>>> f837df92
      ],
      "MDNlinks": [
        "Arguments object",
        "Array.shift()"
      ],
      "type": "bonfire",
      "challengeType": 5,
      "nameCn": "",
      "descriptionCn": [],
      "nameFr": "",
      "descriptionFr": [],
      "nameRu": "",
      "descriptionRu": [],
      "nameEs": "",
      "descriptionEs": [],
      "namePt": "",
      "descriptionPt": []
    },
    {
      "id": "ab306dbdcc907c7ddfc30830",
      "title": "Steamroller",
      "difficulty": "2.14",
      "description": [
        "Flatten a nested array. You must account for varying levels of nesting.",
        "Remember to use <a href='//github.com/FreeCodeCamp/freecodecamp/wiki/How-to-get-help-when-you-get-stuck' target='_blank'>Read-Search-Ask</a> if you get stuck. Try to pair program. Write your own code."
      ],
      "challengeSeed": [
        "function steamroller(arr) {",
        "  // I'm a steamroller, baby",
        "  return arr;",
        "}",
        "",
        "steamroller([1, [2], [3, [[4]]]]);"
      ],
      "tests": [
        "assert.deepEqual(steamroller([[['a']], [['b']]]), ['a', 'b'], 'should flatten nested arrays', '.');",
        "assert.deepEqual(steamroller([1, [2], [3, [[4]]]]), [1, 2, 3, 4], 'should flatten nested arrays', '.');",
        "assert.deepEqual(steamroller([1, [], [3, [[4]]]]), [1, 3, 4], 'should work with empty arrays', '.');",
        "assert.deepEqual(steamroller([1, {}, [3, [[4]]]]), [1, {}, 3, 4], 'should work with actual objects');"
      ],
      "MDNlinks": [
        "Array.isArray()"
      ],
      "type": "bonfire",
      "challengeType": 5,
      "nameCn": "",
      "descriptionCn": [],
      "nameFr": "",
      "descriptionFr": [],
      "nameRu": "",
      "descriptionRu": [],
      "nameEs": "",
      "descriptionEs": [],
      "namePt": "",
      "descriptionPt": []
    },
    {
      "id": "a8d97bd4c764e91f9d2bda01",
      "title": "Binary Agents",
      "difficulty": "2.15",
      "description": [
        "Return an English translated sentence of the passed binary string.",
        "The binary string will be space separated.",
        "Remember to use <a href='//github.com/FreeCodeCamp/freecodecamp/wiki/How-to-get-help-when-you-get-stuck' target='_blank'>Read-Search-Ask</a> if you get stuck. Try to pair program. Write your own code."
      ],
      "challengeSeed": [
        "function binaryAgent(str) {",
        "  return str;",
        "}",
        "",
        "binaryAgent('01000001 01110010 01100101 01101110 00100111 01110100 00100000 01100010 01101111 01101110 01100110 01101001 01110010 01100101 01110011 00100000 01100110 01110101 01101110 00100001 00111111');"
      ],
      "tests": [
        "assert(binaryAgent('01000001 01110010 01100101 01101110 00100111 01110100 00100000 01100010 01101111 01101110 01100110 01101001 01110010 01100101 01110011 00100000 01100110 01110101 01101110 00100001 00111111') === \"Aren't bonfires fun!?\", '.');",
        "assert(binaryAgent('01001001 00100000 01101100 01101111 01110110 01100101 00100000 01000110 01110010 01100101 01100101 01000011 01101111 01100100 01100101 01000011 01100001 01101101 01110000 00100001') === \"I love FreeCodeCamp!\");"
      ],
      "MDNlinks": [
        "String.charCodeAt()",
        "String.fromCharCode()"
      ],
      "type": "bonfire",
      "challengeType": 5,
      "nameCn": "",
      "descriptionCn": [],
      "nameFr": "",
      "descriptionFr": [],
      "nameRu": "",
      "descriptionRu": [],
      "nameEs": "",
      "descriptionEs": [],
      "namePt": "",
      "descriptionPt": []
    },
    {
      "id": "a10d2431ad0c6a099a4b8b52",
      "title": "Everything Be True",
      "difficulty": "2.21",
      "description": [
        "Check if the predicate (second argument) returns truthy (defined) for all elements of a collection (first argument).",
        "For this, check to see if the property defined in the second argument is present on every element of the collection.",
        "Remember, you can access object properties through either dot notation or [] notation.",
        "Remember to use <a href='//github.com/FreeCodeCamp/freecodecamp/wiki/How-to-get-help-when-you-get-stuck' target='_blank'>Read-Search-Ask</a> if you get stuck. Try to pair program. Write your own code."
      ],
      "challengeSeed": [
        "function every(collection, pre) {",
        "  // Does everyone have one of these?",
        "  return pre;",
        "}",
        "",
        "every([{'user': 'Tinky-Winky', 'sex': 'male'}, {'user': 'Dipsy', 'sex': 'male'}, {'user': 'Laa-Laa', 'sex': 'female'}, {'user': 'Po', 'sex': 'female'}], 'sex');"
      ],
      "tests": [
        "assert.strictEqual(every([{'user': 'Tinky-Winky', 'sex': 'male'}, {'user': 'Dipsy', 'sex': 'male'}, {'user': 'Laa-Laa', 'sex': 'female'}, {'user': 'Po', 'sex': 'female'}], 'sex'), true, 'should return true if predicate returns truthy for all elements in the collection', '.');",
        "assert.strictEqual(every([{'user': 'Tinky-Winky', 'sex': 'male'}, {'user': 'Dipsy', 'sex': 'male'}, {'user': 'Laa-Laa', 'sex': 'female'}, {'user': 'Po', 'sex': 'female'}], {'sex': 'female'}), false, 'should return false if predicate returns falsey for any element in the collection', '.');",
        "assert.strictEqual(every([{'user': 'Tinky-Winky', 'sex': 'female'}, {'user': 'Dipsy', 'sex': 'male'}, {'user': 'Laa-Laa', 'sex': 'female'}, {'user': 'Po', 'sex': 'female'}], {'sex': 'female'}), false, 'should return false if predicate returns falsey for any element in the collection');"
      ],
      "MDNlinks": [
        "Object.hasOwnProperty()",
        "Object.getOwnPropertyNames()"
      ],
      "type": "bonfire",
      "challengeType": 5,
      "nameCn": "",
      "descriptionCn": [],
      "nameFr": "",
      "descriptionFr": [],
      "nameRu": "",
      "descriptionRu": [],
      "nameEs": "",
      "descriptionEs": [],
      "namePt": "",
      "descriptionPt": []
    },
    {
      "id": "a97fd23d9b809dac9921074f",
      "title": "Arguments Optional",
      "difficulty": "2.22",
      "description": [
        "Create a function that sums two arguments together. If only one argument is provided, return a function that expects one additional argument and will return the sum.",
        "For example, add(2, 3) should return 5, and add(2) should return a function that is waiting for an argument so that <code>var sum2And = add(2); return sum2And(3); // 5</code>",
        "If either argument isn't a valid number, return undefined.",
        "Remember to use <a href='//github.com/FreeCodeCamp/freecodecamp/wiki/How-to-get-help-when-you-get-stuck' target='_blank'>Read-Search-Ask</a> if you get stuck. Try to pair program. Write your own code."
      ],
      "challengeSeed": [
        "function add() {",
        "  return false;",
        "}",
        "",
        "add(2,3);"
      ],
      "tests": [
        "assert(add(2, 3) === 5, '.');",
        "assert(add(2)(3) === 5, '.');",
        "assert(add('http://bit.ly/IqT6zt')).to.be.undefined;",
        "assert(add(2, '3')).to.be.undefined;",
        "assert(add(2)([3])).to.be.undefined;"
      ],
      "MDNlinks": [
        "Global Function Object",
        "Arguments object"
      ],
      "type": "bonfire",
      "challengeType": 5,
      "nameCn": "",
      "descriptionCn": [],
      "nameFr": "",
      "descriptionFr": [],
      "nameRu": "",
      "descriptionRu": [],
      "nameEs": "",
      "descriptionEs": [],
      "namePt": "",
      "descriptionPt": []
    }
  ]
}<|MERGE_RESOLUTION|>--- conflicted
+++ resolved
@@ -680,16 +680,10 @@
         "drop([1, 2, 3], function(n) {return n < 3; });"
       ],
       "tests": [
-<<<<<<< HEAD
-        "assert(drop([1, 2, 3, 4], function(n) {return n >= 3; })).to.eqls([3, 4], '.');",
-        "assert(drop([1, 2, 3], function(n) {return n > 0; })).to.eqls([1, 2, 3], '.');",
-        "assert(drop([1, 2, 3, 4], function(n) {return n > 5; })).to.eqls([]);"
-=======
         "expect(drop([1, 2, 3, 4], function(n) {return n >= 3; })).to.eqls([3, 4]);",
         "expect(drop([1, 2, 3], function(n) {return n > 0; })).to.eqls([1, 2, 3]);",
         "expect(drop([1, 2, 3, 4], function(n) {return n > 5; })).to.eqls([]);",
         "expect(drop([1, 2, 3, 7, 4], function(n) { return n > 5; })).to.eqls([7, 4]);"
->>>>>>> f837df92
       ],
       "MDNlinks": [
         "Arguments object",
