{
  "name": "Intermediate Algorithm Scripting",
  "order": 0.009,
  "challenges": [
    {
      "id": "a3566b1109230028080c9345",
      "title": "Sum All Numbers in a Range",
      "difficulty": "2.00",
      "description": [
        "We'll pass you an array of two numbers. Return the sum of those two numbers and all numbers between them.",
        "The lowest number will not always come first.",
        "Remember to use <a href='//github.com/FreeCodeCamp/freecodecamp/wiki/How-to-get-help-when-you-get-stuck' target='_blank'>Read-Search-Ask</a> if you get stuck. Try to pair program. Write your own code."
      ],
      "challengeSeed": [
        "function sumAll(arr) {",
        "  return 1;",
        "}",
        "",
        "sumAll([1, 4]);"
      ],
      "tests": [
        "assert(typeof(sumAll([1, 4])) === \"number\", 'The result should be a number');",
        "assert.deepEqual(sumAll([1, 4]), 10, '<code>sumAll([1, 4])</code> should return 10');",
        "assert.deepEqual(sumAll([4, 1]), 10, '<code>sumAll([4, 1])</code> should return 10');",
        "assert.deepEqual(sumAll([5, 10]), 45, '<code>sumAll([5, 10])</code> should return 45');",
        "assert.deepEqual(sumAll([10, 5]), 45, '<code>sumAll([10, 5])</code> should return 45');"
      ],
      "MDNlinks": [
        "Math.max()",
        "Math.min()",
        "Array.reduce()"
      ],
      "type": "bonfire",
      "challengeType": 5,
      "nameCn": "",
      "descriptionCn": [],
      "nameFr": "",
      "descriptionFr": [],
      "nameRu": "",
      "descriptionRu": [],
      "nameEs": "",
      "descriptionEs": [],
      "namePt": "",
      "descriptionPt": []
    },
    {
      "id": "a5de63ebea8dbee56860f4f2",
      "title": "Diff Two Arrays",
      "difficulty": "2.01",
      "description": [
        "Compare two arrays and return a new array with any items not found in both of the original arrays.",
        "Remember to use <a href='//github.com/FreeCodeCamp/freecodecamp/wiki/How-to-get-help-when-you-get-stuck' target='_blank'>Read-Search-Ask</a> if you get stuck. Try to pair program. Write your own code."
      ],
      "challengeSeed": [
        "function diff(arr1, arr2) {",
        "  var newArr = [];",
        "  // Same, same; but different.",
        "  return newArr;",
        "}",
        "",
        "diff([1, 2, 3, 5], [1, 2, 3, 4, 5]);"
      ],
      "tests": [
        "assert(typeof(diff([1, 2, 3, 5], [1, 2, 3, 4, 5])) === \"object\", 'The result should be an array.');",
        "assert.deepEqual(diff(['diorite', 'andesite', 'grass', 'dirt', 'pink wool', 'dead shrub'], ['diorite', 'andesite', 'grass', 'dirt', 'dead shrub']), ['pink wool'], 'arrays with only one difference');",
        "assert.includeMembers(diff(['andesite', 'grass', 'dirt', 'pink wool', 'dead shrub'], ['diorite', 'andesite', 'grass', 'dirt', 'dead shrub']), ['diorite', 'pink wool'], 'arrays with more than one difference');",
        "assert.deepEqual(diff(['andesite', 'grass', 'dirt', 'dead shrub'], ['andesite', 'grass', 'dirt', 'dead shrub']), [], 'arrays with no difference');",
        "assert.deepEqual(diff([1, 2, 3, 5], [1, 2, 3, 4, 5]), [4], 'arrays with numbers');",
        "assert.includeMembers(diff([1, 'calf', 3, 'piglet'], [1, 'calf', 3, 4]), ['piglet', 4], 'arrays with numbers and strings');",
        "assert.deepEqual(diff([], ['snuffleupagus', 'cookie monster', 'elmo']), ['snuffleupagus', 'cookie monster', 'elmo'], 'empty array');"
      ],
      "MDNlinks": [
        "Comparison Operators",
        "Array.slice()",
        "Array.filter()",
        "Array.indexOf()",
        "Array.concat()"
      ],
      "type": "bonfire",
      "challengeType": 5,
      "nameCn": "",
      "descriptionCn": [],
      "nameFr": "",
      "descriptionFr": [],
      "nameRu": "",
      "descriptionRu": [],
      "nameEs": "",
      "descriptionEs": [],
      "namePt": "",
      "descriptionPt": []
    },
    {
      "id": "a7f4d8f2483413a6ce226cac",
      "title": "Roman Numeral Converter",
      "tests": [
        "assert.deepEqual(convert(12), \"XII\", '<code>convert(12)</code> should return \"XII\"');",
        "assert.deepEqual(convert(5), \"V\", '<code>convert(5)</code> should return \"V\"');",
        "assert.deepEqual(convert(9), \"IX\", '<code>convert(9)</code> should return \"IX\"');",
        "assert.deepEqual(convert(29), \"XXIX\", '<code>convert(29)</code> should return \"XXIX\"');",
        "assert.deepEqual(convert(16), \"XVI\", '<code>convert(16)</code> should return \"XVI\"');"
      ],
      "difficulty": "2.02",
      "description": [
        "Convert the given number into a roman numeral.",
        "All <a href=\"http://www.mathsisfun.com/roman-numerals.html\" target=\"_blank\">roman numerals</a> answers should be provided in upper-case.",
        "Remember to use <a href='//github.com/FreeCodeCamp/freecodecamp/wiki/How-to-get-help-when-you-get-stuck' target='_blank'>Read-Search-Ask</a> if you get stuck. Try to pair program. Write your own code."
      ],
      "challengeSeed": [
        "function convert(num) {",
        " return num;",
        "}",
        "",
        "convert(36);"
      ],
      "MDNlinks": [
        "Roman Numerals",
        "Array.splice()",
        "Array.indexOf()",
        "Array.join()"
      ],
      "type": "bonfire",
      "challengeType": 5,
      "nameCn": "",
      "descriptionCn": [],
      "nameFr": "",
      "descriptionFr": [],
      "nameRu": "",
      "descriptionRu": [],
      "nameEs": "",
      "descriptionEs": [],
      "namePt": "",
      "descriptionPt": []
    },
    {
      "id": "a8e512fbe388ac2f9198f0fa",
      "title": "Where art thou",
      "difficulty": "2.03",
      "description": [
        "Make a function that looks through an array of objects (first argument) and returns an array of all objects that have matching property and value pairs (second argument). Each property and value pair of the source object has to be present in the object from the collection if it is to be included in the returned array.",
        "For example, if the first argument is <code>[{ first: 'Romeo', last: 'Montague' }, { first: 'Mercutio', last: null }, { first: 'Tybalt', last: 'Capulet' }]</code>, and the second argument is <code>{ last: 'Capulet' }</code>, then you must return the third object from the array (the first argument), because it contains the property and it's value, that was passed on as the second argument.",
        "Remember to use <a href='//github.com/FreeCodeCamp/freecodecamp/wiki/How-to-get-help-when-you-get-stuck' target='_blank'>Read-Search-Ask</a> if you get stuck. Write your own code."
      ],
      "challengeSeed": [
        "function where(collection, source) {",
        "  var arr = [];",
        "  // What's in a name?",
        "  return arr;",
        "}",
        "",
        "where([{ first: 'Romeo', last: 'Montague' }, { first: 'Mercutio', last: null }, { first: 'Tybalt', last: 'Capulet' }], { last: 'Capulet' });"
      ],
      "tests": [
        "assert.deepEqual(where([{ first: 'Romeo', last: 'Montague' }, { first: 'Mercutio', last: null }, { first: 'Tybalt', last: 'Capulet' }], { last: 'Capulet' }), [{ first: 'Tybalt', last: 'Capulet' }], 'should return an array of objects');",
        "assert.deepEqual(where([{ 'a': 1 }, { 'a': 1 }, { 'a': 1, 'b': 2 }], { 'a': 1 }), [{ 'a': 1 }, { 'a': 1 }, { 'a': 1, 'b': 2 }], 'should return with multiples');",
        "assert.deepEqual(where([{ 'a': 1, 'b': 2 }, { 'a': 1 }, { 'a': 1, 'b': 2, 'c': 2 }], { 'a': 1, 'b': 2 }), [{ 'a': 1, 'b': 2 }, { 'a': 1, 'b': 2, 'c': 2 }], 'should return two objects in array');",
        "assert.deepEqual(where([{ 'a': 5 }, { 'a': 5 }, { 'a': 5, 'b': 10 }], { 'a': 5, 'b': 10 }), [{ 'a': 5, 'b': 10 }], 'should return a single object in array');"
      ],
      "MDNlinks": [
        "Global Object",
        "Object.hasOwnProperty()",
        "Object.keys()"
      ],
      "type": "bonfire",
      "challengeType": 5,
      "nameCn": "",
      "descriptionCn": [],
      "nameFr": "",
      "descriptionFr": [],
      "nameRu": "",
      "descriptionRu": [],
      "nameEs": "",
      "descriptionEs": [],
      "namePt": "",
      "descriptionPt": []
    },
    {
      "id": "a0b5010f579e69b815e7c5d6",
      "title": "Search and Replace",
      "tests": [
<<<<<<< HEAD
        "expect(myReplace(\"Let us go to the store\", \"store\", \"mall\")).to.equal(\"Let us go to the mall\");",
        "expect(myReplace(\"He is Sleeping on the couch\", \"Sleeping\", \"sitting\")).to.equal(\"He is Sitting on the couch\");",
        "expect(myReplace(\"This has a spellngi error\", \"spellngi\", \"spelling\")).to.equal(\"This has a spelling error\");",
        "expect(myReplace(\"His name is Tom\", \"Tom\", \"john\")).to.equal(\"His name is John\");",
        "expect(myReplace(\"Let us get back to more Coding\", \"Coding\", \"bonfires\")).to.equal(\"Let us get back to more Bonfires\");"
=======
        "assert.deepEqual(replace(\"Let us go to the store\", \"store\", \"mall\"), \"Let us go to the mall\", '<code>replace(\"Let us go to the store\", \"store\", \"mall\")</code> should return \"Let us go to the mall\"');",
        "assert.deepEqual(replace(\"He is Sleeping on the couch\", \"Sleeping\", \"sitting\"), \"He is Sitting on the couch\", '<code>replace(\"He is Sleeping on the couch\", \"Sleeping\", \"sitting\")</code> should return \"He is Sitting on the couch\"');",
        "assert.deepEqual(replace(\"This has a spellngi error\", \"spellngi\", \"spelling\"), \"This has a spelling error\", '<code>replace(\"This has a spellngi error\", \"spellingi\", \"spelling\")</code> should return \"This has a spelling error\"');",
        "assert.deepEqual(replace(\"His name is Tom\", \"Tom\", \"john\"), \"His name is John\", '<code>replace(\"His name is Tom\", \"Tom\", \"john\")</code> should return \"His name is John\"');",
        "assert.deepEqual(replace(\"Let us get back to more Coding\", \"Coding\", \"bonfires\"), \"Let us get back to more Bonfires\", '<code>replace(\"Let us get back to more Coding\", \"Coding\", \"bonfires\")</code> should return \"Let us get back to more Bonfires\"');"
>>>>>>> 93029f4e
      ],
      "difficulty": "2.035",
      "description": [
        "Perform a search and replace on the sentence using the arguments provided and return the new sentence.",
        "First argument is the sentence to perform the search and replace on.",
        "Second argument is the word that you will be replacing (before).",
        "Third argument is what you will be replacing the second argument with (after).",
        "NOTE: Preserve the case of the original word when you are replacing it. For example if you mean to replace the word 'Book' with the word 'dog', it should be replaced as 'Dog'",
        "Remember to use <a href='//github.com/FreeCodeCamp/freecodecamp/wiki/How-to-get-help-when-you-get-stuck' target='_blank'>Read-Search-Ask</a> if you get stuck. Try to pair program. Write your own code."
      ],
      "challengeSeed": [
        "function myReplace(str, before, after) {",
        " return str;",
        "}",
        "",
        "myReplace(\"A quick brown fox jumped over the lazy dog\", \"jumped\", \"leaped\");"
      ],
      "MDNlinks": [
        "Array.splice()",
        "String.replace()",
        "Array.join()"
      ],
      "type": "bonfire",
      "challengeType": 5,
      "nameCn": "",
      "descriptionCn": [],
      "nameFr": "",
      "descriptionFr": [],
      "nameRu": "",
      "descriptionRu": [],
      "nameEs": "",
      "descriptionEs": [],
      "namePt": "",
      "descriptionPt": []
    },
    {
      "id": "aa7697ea2477d1316795783b",
      "title": "Pig Latin",
      "tests": [
        "assert.deepEqual(translate(\"california\"), \"aliforniacay\", '<code>translate(\"california\")</code> should return \"aliforniacay\"');",
        "assert.deepEqual(translate(\"paragraphs\"), \"aragraphspay\", '<code>translate(\"paragraphs\")</code> should return \"aragraphspay\"');",
        "assert.deepEqual(translate(\"glove\"), \"oveglay\", '<code>translate(\"glove\")</code> should return \"oveglay\"');",
        "assert.deepEqual(translate(\"algorithm\"), \"algorithmway\", '<code>translate(\"algorithm\")</code> should return \"algorithmway\"');",
        "assert.deepEqual(translate(\"eight\"), \"eightway\", '<code>translate(\"eight\")</code> should return \"eightway\"');"
      ],
      "difficulty": "2.04",
      "description": [
        "Translate the provided string to pig latin.",
        "<a href=\"http://en.wikipedia.org/wiki/Pig_Latin\" target=\"_blank\">Pig Latin</a> takes the first consonant (or consonant cluster) of an English word, moves it to the end of the word and suffixes an \"ay\".",
        "If a word begins with a vowel you just add \"way\" to the end.",
        "Remember to use <a href='//github.com/FreeCodeCamp/freecodecamp/wiki/How-to-get-help-when-you-get-stuck' target='_blank'>Read-Search-Ask</a> if you get stuck. Try to pair program. Write your own code."
      ],
      "challengeSeed": [
        "function translate(str) {",
        " return str;",
        "}",
        "",
        "translate(\"consonant\");"
      ],
      "MDNlinks": [
        "Array.indexOf()",
        "Array.push()",
        "Array.join()",
        "String.substr()",
        "String.split()"
      ],
      "type": "bonfire",
      "challengeType": 5,
      "nameCn": "",
      "descriptionCn": [],
      "nameFr": "",
      "descriptionFr": [],
      "nameRu": "",
      "descriptionRu": [],
      "nameEs": "",
      "descriptionEs": [],
      "namePt": "",
      "descriptionPt": []
    },
    {
      "id": "afd15382cdfb22c9efe8b7de",
      "title": "DNA Pairing",
      "tests": [
        "assert.deepEqual(pair(\"ATCGA\"),[['A','T'],['T','A'],['C','G'],['G','C'],['A','T']], 'should return the dna pair');",
        "assert.deepEqual(pair(\"TTGAG\"),[['T','A'],['T','A'],['G','C'],['A','T'],['G','C']], 'should return the dna pair');",
        "assert.deepEqual(pair(\"CTCTA\"),[['C','G'],['T','A'],['C','G'],['T','A'],['A','T']], 'should return the dna pair');"
      ],
      "difficulty": "2.05",
      "description": [
        "The DNA strand is missing the pairing element. Take each character, get its pair, and return the results as a 2d array.",
        "<a href=\"http://en.wikipedia.org/wiki/Base_pair\" target=\"_blank\">Base pairs</a> are a pair of AT and CG. Match the missing element to the provided character.",
        "Return the provided character as the first element in each array.",
        "For example, for the input GCG, return [['G', 'C'], ['C','G'],['G', 'C']]",
        "The character and its pair are paired up in an array, and all the arrays are grouped into one encapsulating array.",
        "Remember to use <a href='//github.com/FreeCodeCamp/freecodecamp/wiki/How-to-get-help-when-you-get-stuck' target='_blank'>Read-Search-Ask</a> if you get stuck. Try to pair program. Write your own code."
      ],
      "challengeSeed": [
        "function pair(str) {",
        " return str;",
        "}",
        "",
        "pair(\"GCG\");"
      ],
      "MDNlinks": [
        "Array.push()",
        "String.split()"
      ],
      "type": "bonfire",
      "challengeType": 5,
      "nameCn": "",
      "descriptionCn": [],
      "nameFr": "",
      "descriptionFr": [],
      "nameRu": "",
      "descriptionRu": [],
      "nameEs": "",
      "descriptionEs": [],
      "namePt": "",
      "descriptionPt": []
    },
    {
      "id": "af7588ade1100bde429baf20",
      "title": "Missing letters",
      "difficulty": "2.05",
      "description": [
        "Find the missing letter in the passed letter range and return it.",
        "If all letters are present in the range, return undefined.",
        "Remember to use <a href='//github.com/FreeCodeCamp/freecodecamp/wiki/How-to-get-help-when-you-get-stuck' target='_blank'>Read-Search-Ask</a> if you get stuck. Try to pair program. Write your own code."
      ],
      "challengeSeed": [
        "function fearNotLetter(str) {",
        "  return str;",
        "}",
        "",
        "fearNotLetter('abce');"
      ],
      "tests": [
        "assert.deepEqual(fearNotLetter(\"abce\"), \"d\", '<code>fearNotLetter(\"abce\")</code> should return d');",
        "assert.deepEqual(fearNotLetter(\"abcdefghjklmno\"), \"i\", '<code>fearNotLetter(\"abcdefghjklmno\")</code> should return i');",
        "assert.isUndefined(fearNotLetter(\"bcd\"), '<code>fearNotLetter(\"bcd\")</code> should return undefined');",
        "assert.isUndefined(fearNotLetter(\"yz\"), '<code>fearNotLetter(\"yz\")</code> should return undefined');"
      ],
      "MDNlinks": [
        "String.charCodeAt()",
        "String.fromCharCode()"
      ],
      "type": "bonfire",
      "challengeType": 5,
      "nameCn": "",
      "descriptionCn": [],
      "nameFr": "",
      "descriptionFr": [],
      "nameRu": "",
      "descriptionRu": [],
      "nameEs": "",
      "descriptionEs": [],
      "namePt": "",
      "descriptionPt": []
    },
    {
      "id": "a77dbc43c33f39daa4429b4f",
      "title": "Boo who",
      "difficulty": "2.06",
      "description": [
        "Check if a value is classified as a boolean primitive. Return true or false.",
        "Boolean primitives are true and false.",
        "Remember to use <a href='//github.com/FreeCodeCamp/freecodecamp/wiki/How-to-get-help-when-you-get-stuck' target='_blank'>Read-Search-Ask</a> if you get stuck. Try to pair program. Write your own code."
      ],
      "challengeSeed": [
        "function boo(bool) {",
        "  // What is the new fad diet for ghost developers? The Boolean.",
        "  return bool;",
        "}",
        "",
        "boo(null);"
      ],
      "tests": [
        "assert.strictEqual(boo(true), true);",
        "assert.strictEqual(boo(false), true);",
        "assert.strictEqual(boo([1, 2, 3]), false);",
        "assert.strictEqual(boo([].slice), false);",
        "assert.strictEqual(boo({ 'a': 1 }), false);",
        "assert.strictEqual(boo(1), false);",
        "assert.strictEqual(boo(NaN), false);",
        "assert.strictEqual(boo('a'), false);"
      ],
      "MDNlinks": [
        "Boolean Objects"
      ],
      "type": "bonfire",
      "challengeType": 5,
      "nameCn": "",
      "descriptionCn": [],
      "nameFr": "",
      "descriptionFr": [],
      "nameRu": "",
      "descriptionRu": [],
      "nameEs": "",
      "descriptionEs": [],
      "namePt": "",
      "descriptionPt": []
    },
    {
      "id": "a105e963526e7de52b219be9",
      "title": "Sorted Union",
      "difficulty": "2.07",
      "description": [
        "Write a function that takes two or more arrays and returns a new array of unique values in the order of the original provided arrays.",
        "In other words, all values present from all arrays should be included in their original order, but with no duplicates in the final array.",
        "The unique numbers should be sorted by their original order, but the final array should not be sorted in numerical order.",
        "Check the assertion tests for examples.",
        "Remember to use <a href='//github.com/FreeCodeCamp/freecodecamp/wiki/How-to-get-help-when-you-get-stuck' target='_blank'>Read-Search-Ask</a> if you get stuck. Try to pair program. Write your own code."
      ],
      "challengeSeed": [
        "function unite(arr1, arr2, arr3) {",
        "  return arr1;",
        "}",
        "",
        "unite([1, 3, 2], [5, 2, 1, 4], [2, 1]);"
      ],
      "tests": [
        "assert.deepEqual(unite([1, 3, 2], [5, 2, 1, 4], [2, 1]), [1, 3, 2, 5, 4], 'should return the union of the given arrays');",
        "assert.deepEqual(unite([1, 3, 2], [1, [5]], [2, [4]]), [1, 3, 2, [5], [4]], 'should not flatten nested arrays');",
        "assert.deepEqual(unite([1, 2, 3], [5, 2, 1]), [1, 2, 3, 5], 'should correctly handle exactly two arguments');",
        "assert.deepEqual(unite([1, 2, 3], [5, 2, 1, 4], [2, 1], [6, 7, 8]), [ 1, 2, 3, 5, 4, 6, 7, 8 ], 'should correctly handle higher numbers of arguments');"
      ],
      "MDNlinks": [
        "Arguments object",
        "Array.reduce()"
      ],
      "type": "bonfire",
      "challengeType": 5,
      "nameCn": "",
      "descriptionCn": [],
      "nameFr": "",
      "descriptionFr": [],
      "nameRu": "",
      "descriptionRu": [],
      "nameEs": "",
      "descriptionEs": [],
      "namePt": "",
      "descriptionPt": []
    },
    {
      "id": "a6b0bb188d873cb2c8729495",
      "title": "Convert HTML Entities",
      "difficulty": "2.07",
      "description": [
        "Convert the characters \"&\", \"<\", \">\", '\"' (double quote), and \"'\" (apostrophe), in a string to their corresponding HTML entities.",
        "Remember to use <a href='//github.com/FreeCodeCamp/freecodecamp/wiki/How-to-get-help-when-you-get-stuck' target='_blank'>Read-Search-Ask</a> if you get stuck. Try to pair program. Write your own code."
      ],
      "challengeSeed": [
        "function convert(str) {",
        "  // &colon;&rpar;",
        "  return str;",
        "}",
        "",
        "convert('Dolce & Gabbana');"
      ],
      "tests": [
        "assert.match(convert('Dolce & Gabbana'), /Dolce &(amp|AMP|#x00026|#38); Gabbana/, 'should escape characters');",
        "assert.match(convert('Hamburgers < Pizza < Tacos'), /Hamburgers &(lt|LT|#x0003C|#60); Pizza &(lt|LT|#x0003C|#60); Tacos/, 'should escape characters');",
        "assert.match(convert('Sixty > twelve'), /Sixty &(gt|GT|#x0003E|#62); twelve/, 'should escape characters');",
        "assert.match(convert('Stuff in \"quotation marks\"'), /Stuff in &(quot|QUOT|#x00022|#34);quotation marks&(quot|QUOT|#x00022|#34);/, 'should escape characters');",
        "assert.match(convert(\"Shindler's List\"), /Shindler&(apos|#x00027|#39);s List/, 'should escape characters');",
        "assert.match(convert('<>'), /&(lt|LT|#x0003C|#60);&(gt|GT|#x0003E|#62);/, 'should escape characters');",
        "assert.strictEqual(convert('abc'), 'abc', 'should handle strings with nothing to escape');"
      ],
      "MDNlinks": [
        "RegExp",
        "HTML Entities"
      ],
      "type": "bonfire",
      "challengeType": 5,
      "nameCn": "",
      "descriptionCn": [],
      "nameFr": "",
      "descriptionFr": [],
      "nameRu": "",
      "descriptionRu": [],
      "nameEs": "",
      "descriptionEs": [],
      "namePt": "",
      "descriptionPt": []
    },
    {
      "id": "a103376db3ba46b2d50db289",
      "title": "Spinal Tap Case",
      "difficulty": "2.08",
      "description": [
        "Convert a string to spinal case. Spinal case is all-lowercase-words-joined-by-dashes.",
        "Remember to use <a href='//github.com/FreeCodeCamp/freecodecamp/wiki/How-to-get-help-when-you-get-stuck' target='_blank'>Read-Search-Ask</a> if you get stuck. Try to pair program. Write your own code."
      ],
      "challengeSeed": [
        "function spinalCase(str) {",
        "  // \"It's such a fine line between stupid, and clever.\"",
        "  // --David St. Hubbins",
        "  return str;",
        "}",
        "",
        "spinalCase('This Is Spinal Tap');"
      ],
      "tests": [
        "assert.strictEqual(spinalCase('This Is Spinal Tap'), 'this-is-spinal-tap', 'should return spinal case from string with spaces');",
        "assert.strictEqual(spinalCase('thisIsSpinalTap'), 'this-is-spinal-tap', 'should return spinal case from string with camel case');",
        "assert.strictEqual(spinalCase('The_Andy_Griffith_Show'), 'the-andy-griffith-show', 'should return spinal case from string with snake case');",
        "assert.strictEqual(spinalCase('Teletubbies say Eh-oh'), 'teletubbies-say-eh-oh', 'should return spinal case from string with spaces and hyphens');"
      ],
      "MDNlinks": [
        "RegExp",
        "String.replace()"
      ],
      "type": "bonfire",
      "challengeType": 5,
      "nameCn": "",
      "descriptionCn": [],
      "nameFr": "",
      "descriptionFr": [],
      "nameRu": "",
      "descriptionRu": [],
      "nameEs": "",
      "descriptionEs": [],
      "namePt": "",
      "descriptionPt": []
    },
    {
      "id": "a5229172f011153519423690",
      "title": "Sum All Odd Fibonacci Numbers",
      "difficulty": "2.09",
      "description": [
        "Return the sum of all odd Fibonacci numbers up to and including the passed number if it is a Fibonacci number.",
        "The first few numbers of the Fibonacci sequence are 1, 1, 2, 3, 5 and 8, and each subsequent number is the sum of the previous two numbers.",
        "As an example, passing 4 to the function should return 5 because all the odd Fibonacci numbers under 4 are 1, 1, and 3.",
        "Remember to use <a href='//github.com/FreeCodeCamp/freecodecamp/wiki/How-to-get-help-when-you-get-stuck' target='_blank'>Read-Search-Ask</a> if you get stuck. Try to pair program. Write your own code."
      ],
      "challengeSeed": [
        "function sumFibs(num) {",
        "  return num;",
        "}",
        "",
        "sumFibs(4);"
      ],
      "tests": [
        "assert.deepEqual(typeof(sumFibs(1)), \"number\", \"The result should be a number\");",
        "assert.deepEqual(sumFibs(1000), 1785, '<code>sumFibs(1000)</code> should return 1785');",
        "assert.deepEqual(sumFibs(4000000), 4613732, '<code>sumFibs(4000000)</code> should return 4613732');",
        "assert.deepEqual(sumFibs(4), 5, '<code>sumFibs(4)</code> should return 5');",
        "assert.deepEqual(sumFibs(75024), 60696, '<code>sumFibs(75024)</code> should return 60696');",
        "assert.deepEqual(sumFibs(75025), 135721, '<code>sumFibs(75025)</code> should return 135721');"
      ],
      "MDNlinks": [
        "Remainder"
      ],
      "type": "bonfire",
      "challengeType": 5,
      "nameCn": "",
      "descriptionCn": [],
      "nameFr": "",
      "descriptionFr": [],
      "nameRu": "",
      "descriptionRu": [],
      "nameEs": "",
      "descriptionEs": [],
      "namePt": "",
      "descriptionPt": []
    },
    {
      "id": "a3bfc1673c0526e06d3ac698",
      "title": "Sum All Primes",
      "difficulty": "2.10",
      "description": [
        "Sum all the prime numbers up to and including the provided number.",
        "A prime number is defined as having only two divisors, 1 and itself. For example, 2 is a prime number because it's only divisible by 1 and 2. 1 isn't a prime number, because it's only divisible by itself.",
        "The provided number may not be a prime.",
        "Remember to use <a href='//github.com/FreeCodeCamp/freecodecamp/wiki/How-to-get-help-when-you-get-stuck' target='_blank'>Read-Search-Ask</a> if you get stuck. Try to pair program. Write your own code."
      ],
      "challengeSeed": [
        "function sumPrimes(num) {",
        "  return num;",
        "}",
        "",
        "sumPrimes(10);"
      ],
      "tests": [
        "assert.deepEqual(typeof(sumPrimes(10)), \"number\", \"The result should be a number\");",
        "assert.deepEqual(sumPrimes(10), 17, '<code>sumPrimes(10)</code> should return 17');",
        "assert.deepEqual(sumPrimes(977), 73156, '<code>sumPrimes(977)</code> should return 73156');"
      ],
      "MDNlinks": [
        "For Loops",
        "Array.push()"
      ],
      "type": "bonfire",
      "challengeType": 5,
      "nameCn": "",
      "descriptionCn": [],
      "nameFr": "",
      "descriptionFr": [],
      "nameRu": "",
      "descriptionRu": [],
      "nameEs": "",
      "descriptionEs": [],
      "namePt": "",
      "descriptionPt": []
    },
    {
      "id": "ae9defd7acaf69703ab432ea",
      "title": "Smallest Common Multiple",
      "difficulty": "2.11",
      "description": [
        "Find the smallest common multiple of the provided parameters that can be evenly divided by both, as well as by all sequential numbers in the range between these parameters.",
        "The range will be an array of two numbers that will not necessarily be in numerical order.",
        "e.g. for 1 and 3 - find the smallest common multiple of both 1 and 3 that is evenly divisible by all numbers <em>between</em> 1 and 3.",
        "Remember to use <a href='//github.com/FreeCodeCamp/freecodecamp/wiki/How-to-get-help-when-you-get-stuck' target='_blank'>Read-Search-Ask</a> if you get stuck. Try to pair program. Write your own code."
      ],
      "challengeSeed": [
        "function smallestCommons(arr) {",
        "  return arr;",
        "}",
        "",
        "",
        "smallestCommons([1,5]);"
      ],
      "tests": [
        "assert.deepEqual(typeof(smallestCommons([1, 5])), \"number\", \"The result should be a number\");",
        "assert.deepEqual(smallestCommons([1, 5]), 60, '<code>smallestCommons([1, 5])</code> should return 60');",
        "assert.deepEqual(smallestCommons([5, 1]), 60, '<code>smallestCommons([5, 1])</code> should return 60');",
        "assert.deepEqual(smallestCommons([1, 13]), 360360, '<code>smallestCommons([1, 13])</code> should return 360360');"
      ],
      "MDNlinks": [
        "Smallest Common Multiple"
      ],
      "type": "bonfire",
      "challengeType": 5,
      "nameCn": "",
      "descriptionCn": [],
      "nameFr": "",
      "descriptionFr": [],
      "nameRu": "",
      "descriptionRu": [],
      "nameEs": "",
      "descriptionEs": [],
      "namePt": "",
      "descriptionPt": []
    },
    {
      "id": "a6e40f1041b06c996f7b2406",
      "title": "Finders Keepers",
      "difficulty": "2.12",
      "description": [
        "Create a function that looks through an array (first argument) and returns the first element in the array that passes a truth test (second argument).",
        "Remember to use <a href='//github.com/FreeCodeCamp/freecodecamp/wiki/How-to-get-help-when-you-get-stuck' target='_blank'>Read-Search-Ask</a> if you get stuck. Try to pair program. Write your own code."
      ],
      "challengeSeed": [
        "function find(arr, func) {",
        "  var num = 0;",
        "  return num;",
        "}",
        "",
        "find([1, 2, 3, 4], function(num){ return num % 2 === 0; });"
      ],
      "tests": [
        "assert.strictEqual(find([1, 3, 5, 8, 9, 10], function(num) { return num % 2 === 0; }), 8, 'should return first found value');",
        "assert.strictEqual(find([1, 3, 5, 9], function(num) { return num % 2 === 0; }), undefined, 'should return undefined if not found');"
      ],
      "MDNlinks": [
        "Array.some()"
      ],
      "type": "bonfire",
      "challengeType": 5,
      "nameCn": "",
      "descriptionCn": [],
      "nameFr": "",
      "descriptionFr": [],
      "nameRu": "",
      "descriptionRu": [],
      "nameEs": "",
      "descriptionEs": [],
      "namePt": "",
      "descriptionPt": []
    },
    {
      "id": "a5deed1811a43193f9f1c841",
      "title": "Drop it",
      "difficulty": "2.13",
      "description": [
        "Drop the elements of an array (first argument), starting from the front, until the predicate (second argument) returns true.",
        "Remember to use <a href='//github.com/FreeCodeCamp/freecodecamp/wiki/How-to-get-help-when-you-get-stuck' target='_blank'>Read-Search-Ask</a> if you get stuck. Try to pair program. Write your own code."
      ],
      "challengeSeed": [
        "function drop(arr, func) {",
        "  // Drop them elements.",
        "  return arr;",
        "}",
        "",
        "drop([1, 2, 3], function(n) {return n < 3; });"
      ],
      "tests": [
        "assert.deepEqual(drop([1, 2, 3, 4], function(n) {return n>= 3;}), [3, 4], '<code>drop([1, 2, 3, 4], function(n) {return n>= 3;})</code> should return [3, 4]');",
        "assert.deepEqual(drop([1, 2, 3], function(n) {return n > 0; }), [1, 2, 3], '<code>drop([1, 2, 3], function(n) {return n > 0; })</code> should return [1, 2, 3]');",
        "assert.deepEqual(drop([1, 2, 3, 4], function(n) {return n > 5;}), [], '<code>drop([1, 2, 3, 4], function(n) {return n > 5;})</code> should return []');",
        "assert.deepEqual(drop([1, 2, 3, 7, 4], function(n) {return n > 3}), [7, 4], '<code>drop([1, 2, 3, 7, 4], function(n) {return n>= 3})</code> should return [7, 4]');"
      ],
      "MDNlinks": [
        "Arguments object",
        "Array.shift()"
      ],
      "type": "bonfire",
      "challengeType": 5,
      "nameCn": "",
      "descriptionCn": [],
      "nameFr": "",
      "descriptionFr": [],
      "nameRu": "",
      "descriptionRu": [],
      "nameEs": "",
      "descriptionEs": [],
      "namePt": "",
      "descriptionPt": []
    },
    {
      "id": "ab306dbdcc907c7ddfc30830",
      "title": "Steamroller",
      "difficulty": "2.14",
      "description": [
        "Flatten a nested array. You must account for varying levels of nesting.",
        "Remember to use <a href='//github.com/FreeCodeCamp/freecodecamp/wiki/How-to-get-help-when-you-get-stuck' target='_blank'>Read-Search-Ask</a> if you get stuck. Try to pair program. Write your own code."
      ],
      "challengeSeed": [
        "function steamroller(arr) {",
        "  // I'm a steamroller, baby",
        "  return arr;",
        "}",
        "",
        "steamroller([1, [2], [3, [[4]]]]);"
      ],
      "tests": [
        "assert.deepEqual(steamroller([[['a']], [['b']]]), ['a', 'b'], 'should flatten nested arrays');",
        "assert.deepEqual(steamroller([1, [2], [3, [[4]]]]), [1, 2, 3, 4], 'should flatten nested arrays');",
        "assert.deepEqual(steamroller([1, [], [3, [[4]]]]), [1, 3, 4], 'should work with empty arrays');",
        "assert.deepEqual(steamroller([1, {}, [3, [[4]]]]), [1, {}, 3, 4], 'should work with actual objects');"
      ],
      "MDNlinks": [
        "Array.isArray()"
      ],
      "type": "bonfire",
      "challengeType": 5,
      "nameCn": "",
      "descriptionCn": [],
      "nameFr": "",
      "descriptionFr": [],
      "nameRu": "",
      "descriptionRu": [],
      "nameEs": "",
      "descriptionEs": [],
      "namePt": "",
      "descriptionPt": []
    },
    {
      "id": "a8d97bd4c764e91f9d2bda01",
      "title": "Binary Agents",
      "difficulty": "2.15",
      "description": [
        "Return an English translated sentence of the passed binary string.",
        "The binary string will be space separated.",
        "Remember to use <a href='//github.com/FreeCodeCamp/freecodecamp/wiki/How-to-get-help-when-you-get-stuck' target='_blank'>Read-Search-Ask</a> if you get stuck. Try to pair program. Write your own code."
      ],
      "challengeSeed": [
        "function binaryAgent(str) {",
        "  return str;",
        "}",
        "",
        "binaryAgent('01000001 01110010 01100101 01101110 00100111 01110100 00100000 01100010 01101111 01101110 01100110 01101001 01110010 01100101 01110011 00100000 01100110 01110101 01101110 00100001 00111111');"
      ],
      "tests": [
        "assert.deepEqual(binaryAgent('01000001 01110010 01100101 01101110 00100111 01110100 00100000 01100010 01101111 01101110 01100110 01101001 01110010 01100101 01110011 00100000 01100110 01110101 01101110 00100001 00111111'), \"Aren't bonfires fun!?\", \"<code>binaryAgent()</code> should return Aren't bonfires fun!?\");",
        "assert.deepEqual(binaryAgent('01001001 00100000 01101100 01101111 01110110 01100101 00100000 01000110 01110010 01100101 01100101 01000011 01101111 01100100 01100101 01000011 01100001 01101101 01110000 00100001'), \"I love FreeCodeCamp!\", '<code>binaryAgent()</code> should return \"I love FreeCodeCamp!\"');"
      ],
      "MDNlinks": [
        "String.charCodeAt()",
        "String.fromCharCode()"
      ],
      "type": "bonfire",
      "challengeType": 5,
      "nameCn": "",
      "descriptionCn": [],
      "nameFr": "",
      "descriptionFr": [],
      "nameRu": "",
      "descriptionRu": [],
      "nameEs": "",
      "descriptionEs": [],
      "namePt": "",
      "descriptionPt": []
    },
    {
      "id": "a10d2431ad0c6a099a4b8b52",
      "title": "Everything Be True",
      "difficulty": "2.21",
      "description": [
        "Check if the predicate (second argument) returns truthy (defined) for all elements of a collection (first argument).",
        "For this, check to see if the property defined in the second argument is present on every element of the collection.",
        "Remember, you can access object properties through either dot notation or [] notation.",
        "Remember to use <a href='//github.com/FreeCodeCamp/freecodecamp/wiki/How-to-get-help-when-you-get-stuck' target='_blank'>Read-Search-Ask</a> if you get stuck. Try to pair program. Write your own code."
      ],
      "challengeSeed": [
        "function every(collection, pre) {",
        "  // Does everyone have one of these?",
        "  return pre;",
        "}",
        "",
        "every([{'user': 'Tinky-Winky', 'sex': 'male'}, {'user': 'Dipsy', 'sex': 'male'}, {'user': 'Laa-Laa', 'sex': 'female'}, {'user': 'Po', 'sex': 'female'}], 'sex');"
      ],
      "tests": [
        "assert.strictEqual(every([{'user': 'Tinky-Winky', 'sex': 'male'}, {'user': 'Dipsy', 'sex': 'male'}, {'user': 'Laa-Laa', 'sex': 'female'}, {'user': 'Po', 'sex': 'female'}], 'sex'), true, 'should return true if predicate returns truthy for all elements in the collection');",
        "assert.strictEqual(every([{'user': 'Tinky-Winky', 'sex': 'male'}, {'user': 'Dipsy', 'sex': 'male'}, {'user': 'Laa-Laa', 'sex': 'female'}, {'user': 'Po', 'sex': 'female'}], {'sex': 'female'}), false, 'should return false if predicate returns falsey for any element in the collection');",
        "assert.strictEqual(every([{'user': 'Tinky-Winky', 'sex': 'female'}, {'user': 'Dipsy', 'sex': 'male'}, {'user': 'Laa-Laa', 'sex': 'female'}, {'user': 'Po', 'sex': 'female'}], {'sex': 'female'}), false, 'should return false if predicate returns falsey for any element in the collection');"
      ],
      "MDNlinks": [
        "Object.hasOwnProperty()",
        "Object.getOwnPropertyNames()"
      ],
      "type": "bonfire",
      "challengeType": 5,
      "nameCn": "",
      "descriptionCn": [],
      "nameFr": "",
      "descriptionFr": [],
      "nameRu": "",
      "descriptionRu": [],
      "nameEs": "",
      "descriptionEs": [],
      "namePt": "",
      "descriptionPt": []
    },
    {
      "id": "a97fd23d9b809dac9921074f",
      "title": "Arguments Optional",
      "difficulty": "2.22",
      "description": [
        "Create a function that sums two arguments together. If only one argument is provided, then return a function that expects one argument and returns the sum.",
        "For example, <code>add(2, 3)</code> should return <code>5</code>, and <code>add(2)</code> should return a function.",
        "Calling this returned function with a single argument will then return the sum:",
        "<code>var sumTwoAnd = add(2);</code>",
        "<code>sumTwoAnd(3)</code> returns <code>5</code>.",
        "If either argument isn't a valid number, return undefined.",
        "Remember to use <a href='//github.com/FreeCodeCamp/freecodecamp/wiki/How-to-get-help-when-you-get-stuck' target='_blank'>Read-Search-Ask</a> if you get stuck. Try to pair program. Write your own code."
      ],
      "challengeSeed": [
        "function add() {",
        "  return false;",
        "}",
        "",
        "add(2,3);"
      ],
      "tests": [
        "assert.deepEqual(add(2, 3), 5, '<code>add(2, 3)</code> should return 5');",
        "assert.deepEqual(add(2)(3), 5, '<code>add(2)(3)</code> should return 5');",
        "assert.isUndefined(add(\"http://bit.ly/IqT6zt\"), '<code>add(\"http://bit.ly/IqT6zt\")</code> should return undefined');",
        "assert.isUndefined(add(2, \"3\"), '<code>add(2, \"3\")</code> should return undefined');",
        "assert.isUndefined(add(2)([3]), '<code>add(2)([3])</code> should return undefined');"
      ],
      "MDNlinks": [
        "Global Function Object",
        "Arguments object"
      ],
      "type": "bonfire",
      "challengeType": 5,
      "nameCn": "",
      "descriptionCn": [],
      "nameFr": "",
      "descriptionFr": [],
      "nameRu": "",
      "descriptionRu": [],
      "nameEs": "",
      "descriptionEs": [],
      "namePt": "",
      "descriptionPt": []
    }
  ]
}<|MERGE_RESOLUTION|>--- conflicted
+++ resolved
@@ -177,19 +177,11 @@
       "id": "a0b5010f579e69b815e7c5d6",
       "title": "Search and Replace",
       "tests": [
-<<<<<<< HEAD
-        "expect(myReplace(\"Let us go to the store\", \"store\", \"mall\")).to.equal(\"Let us go to the mall\");",
-        "expect(myReplace(\"He is Sleeping on the couch\", \"Sleeping\", \"sitting\")).to.equal(\"He is Sitting on the couch\");",
-        "expect(myReplace(\"This has a spellngi error\", \"spellngi\", \"spelling\")).to.equal(\"This has a spelling error\");",
-        "expect(myReplace(\"His name is Tom\", \"Tom\", \"john\")).to.equal(\"His name is John\");",
-        "expect(myReplace(\"Let us get back to more Coding\", \"Coding\", \"bonfires\")).to.equal(\"Let us get back to more Bonfires\");"
-=======
         "assert.deepEqual(replace(\"Let us go to the store\", \"store\", \"mall\"), \"Let us go to the mall\", '<code>replace(\"Let us go to the store\", \"store\", \"mall\")</code> should return \"Let us go to the mall\"');",
         "assert.deepEqual(replace(\"He is Sleeping on the couch\", \"Sleeping\", \"sitting\"), \"He is Sitting on the couch\", '<code>replace(\"He is Sleeping on the couch\", \"Sleeping\", \"sitting\")</code> should return \"He is Sitting on the couch\"');",
         "assert.deepEqual(replace(\"This has a spellngi error\", \"spellngi\", \"spelling\"), \"This has a spelling error\", '<code>replace(\"This has a spellngi error\", \"spellingi\", \"spelling\")</code> should return \"This has a spelling error\"');",
         "assert.deepEqual(replace(\"His name is Tom\", \"Tom\", \"john\"), \"His name is John\", '<code>replace(\"His name is Tom\", \"Tom\", \"john\")</code> should return \"His name is John\"');",
         "assert.deepEqual(replace(\"Let us get back to more Coding\", \"Coding\", \"bonfires\"), \"Let us get back to more Bonfires\", '<code>replace(\"Let us get back to more Coding\", \"Coding\", \"bonfires\")</code> should return \"Let us get back to more Bonfires\"');"
->>>>>>> 93029f4e
       ],
       "difficulty": "2.035",
       "description": [
